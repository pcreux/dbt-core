import pickle
import pytest

from dbt.node_types import NodeType, AccessType
from dbt.contracts.files import FileHash
from dbt.contracts.graph.model_config import (
    NodeConfig,
    SeedConfig,
    TestConfig,
    SnapshotConfig,
    SourceConfig,
    ExposureConfig,
    EmptySnapshotConfig,
    Hook,
)
from dbt.contracts.graph.nodes import (
    ModelNode,
    DependsOn,
    ColumnInfo,
    GenericTestNode,
    SnapshotNode,
    IntermediateSnapshotNode,
    ParsedNodePatch,
    Macro,
    Exposure,
    Metric,
    SeedNode,
    Docs,
    MacroDependsOn,
    SourceDefinition,
    Documentation,
    HookNode,
    Owner,
    TestMetadata,
)
from dbt.contracts.graph.unparsed import (
    ExposureType,
    FreshnessThreshold,
    MaturityType,
    Quoting,
    Time,
    TimePeriod,
)
from dbt import flags
from argparse import Namespace

from dbt.dataclass_schema import ValidationError
from .utils import (
    ContractTestCase,
    assert_symmetric,
    assert_from_dict,
    compare_dicts,
    assert_fails_validation,
    dict_replace,
    replace_config,
)

flags.set_from_args(Namespace(SEND_ANONYMOUS_USAGE_STATS=False), None)


@pytest.fixture
def populated_node_config_object():
    result = NodeConfig(
        column_types={"a": "text"},
        materialized="table",
        post_hook=[Hook(sql='insert into blah(a, b) select "1", 1')],
    )
    result._extra["extra"] = "even more"
    return result


@pytest.fixture
def populated_node_config_dict():
    return {
        "column_types": {"a": "text"},
        "enabled": True,
        "materialized": "table",
        "persist_docs": {},
        "post-hook": [{"sql": 'insert into blah(a, b) select "1", 1', "transaction": True}],
        "pre-hook": [],
        "quoting": {},
        "tags": [],
        "extra": "even more",
        "on_schema_change": "ignore",
        "meta": {},
        "grants": {},
        "packages": [],
        "docs": {"show": True},
        "contract": {"enforced": False},
    }


def test_config_populated(populated_node_config_object, populated_node_config_dict):
    assert_symmetric(populated_node_config_object, populated_node_config_dict, NodeConfig)
    pickle.loads(pickle.dumps(populated_node_config_object))


@pytest.fixture
def unrendered_node_config_dict():
    return {
        "column_types": {"a": "text"},
        "materialized": "table",
        "post_hook": 'insert into blah(a, b) select "1", 1',
    }


different_node_configs = [
    lambda c: dict_replace(c, post_hook=[]),
    lambda c: dict_replace(c, materialized="view"),
    lambda c: dict_replace(c, quoting={"database": True}),
    lambda c: dict_replace(c, extra="different extra"),
    lambda c: dict_replace(c, column_types={"a": "varchar(256)"}),
]


same_node_configs = [
    lambda c: dict_replace(c, tags=["mytag"]),
    lambda c: dict_replace(c, alias="changed"),
    lambda c: dict_replace(c, schema="changed"),
    lambda c: dict_replace(c, database="changed"),
]


@pytest.mark.parametrize("func", different_node_configs)
def test_config_different(unrendered_node_config_dict, func):
    value = func(unrendered_node_config_dict)
    assert not NodeConfig.same_contents(unrendered_node_config_dict, value)


@pytest.mark.parametrize("func", same_node_configs)
def test_config_same(unrendered_node_config_dict, func):
    value = func(unrendered_node_config_dict)
    assert unrendered_node_config_dict != value
    assert NodeConfig.same_contents(unrendered_node_config_dict, value)


@pytest.fixture
def base_parsed_model_dict():
    return {
        "name": "foo",
        "created_at": 1.0,
        "resource_type": str(NodeType.Model),
        "path": "/root/x/path.sql",
        "original_file_path": "/root/path.sql",
        "package_name": "test",
        "language": "sql",
        "raw_code": "select * from wherever",
        "unique_id": "model.test.foo",
        "fqn": ["test", "models", "foo"],
        "refs": [],
        "sources": [],
        "metrics": [],
        "depends_on": {"macros": [], "nodes": [], "public_nodes": []},
        "database": "test_db",
        "description": "",
        "schema": "test_schema",
        "alias": "bar",
        "tags": [],
        "config": {
            "column_types": {},
            "enabled": True,
            "materialized": "view",
            "persist_docs": {},
            "post-hook": [],
            "pre-hook": [],
            "quoting": {},
            "tags": [],
            "on_schema_change": "ignore",
            "meta": {},
            "grants": {},
            "docs": {"show": True},
            "contract": {"enforced": False},
            "packages": [],
        },
        "deferred": False,
        "docs": {"show": True},
        "contract": {"enforced": False},
        "columns": {},
        "meta": {},
        "checksum": {
            "name": "sha256",
            "checksum": "e3b0c44298fc1c149afbf4c8996fb92427ae41e4649b934ca495991b7852b855",
        },
        "unrendered_config": {},
        "config_call_dict": {},
        "access": AccessType.Protected.value,
<<<<<<< HEAD
        "yaml_config_dict": {},
=======
        "constraints": [],
>>>>>>> fd730664
    }


@pytest.fixture
def basic_parsed_model_object():
    return ModelNode(
        package_name="test",
        path="/root/x/path.sql",
        original_file_path="/root/path.sql",
        language="sql",
        raw_code="select * from wherever",
        name="foo",
        resource_type=NodeType.Model,
        unique_id="model.test.foo",
        fqn=["test", "models", "foo"],
        refs=[],
        sources=[],
        metrics=[],
        depends_on=DependsOn(),
        description="",
        database="test_db",
        schema="test_schema",
        alias="bar",
        tags=[],
        config=NodeConfig(),
        meta={},
        checksum=FileHash.from_contents(""),
        created_at=1.0,
    )


@pytest.fixture
def minimal_parsed_model_dict():
    return {
        "name": "foo",
        "created_at": 1.0,
        "resource_type": str(NodeType.Model),
        "path": "/root/x/path.sql",
        "original_file_path": "/root/path.sql",
        "package_name": "test",
        "language": "sql",
        "raw_code": "select * from wherever",
        "unique_id": "model.test.foo",
        "fqn": ["test", "models", "foo"],
        "database": "test_db",
        "schema": "test_schema",
        "alias": "bar",
        "checksum": {
            "name": "sha256",
            "checksum": "e3b0c44298fc1c149afbf4c8996fb92427ae41e4649b934ca495991b7852b855",
        },
        "unrendered_config": {},
    }


@pytest.fixture
def complex_parsed_model_dict():
    return {
        "name": "foo",
        "created_at": 1.0,
        "resource_type": str(NodeType.Model),
        "path": "/root/x/path.sql",
        "original_file_path": "/root/path.sql",
        "package_name": "test",
        "language": "sql",
        "raw_code": 'select * from {{ ref("bar") }}',
        "unique_id": "model.test.foo",
        "fqn": ["test", "models", "foo"],
        "refs": [],
        "sources": [],
        "metrics": [],
        "depends_on": {"macros": [], "nodes": ["model.test.bar"], "public_nodes": []},
        "database": "test_db",
        "deferred": True,
        "description": "My parsed node",
        "schema": "test_schema",
        "alias": "bar",
        "tags": ["tag"],
        "meta": {},
        "config": {
            "column_types": {"a": "text"},
            "enabled": True,
            "materialized": "ephemeral",
            "persist_docs": {},
            "post-hook": [{"sql": 'insert into blah(a, b) select "1", 1', "transaction": True}],
            "pre-hook": [],
            "quoting": {},
            "tags": [],
            "on_schema_change": "ignore",
            "meta": {},
            "grants": {},
            "docs": {"show": True},
            "contract": {"enforced": False},
            "packages": [],
        },
        "docs": {"show": True},
        "contract": {"enforced": False},
        "columns": {
            "a": {
                "name": "a",
                "description": "a text field",
                "meta": {},
                "tags": [],
                "constraints": [],
            },
        },
        "checksum": {
            "name": "sha256",
            "checksum": "e3b0c44298fc1c149afbf4c8996fb92427ae41e4649b934ca495991b7852b855",
        },
        "unrendered_config": {
            "column_types": {"a": "text"},
            "materialized": "ephemeral",
            "post_hook": ['insert into blah(a, b) select "1", 1'],
        },
        "config_call_dict": {},
        "access": AccessType.Protected.value,
<<<<<<< HEAD
        "yaml_config_dict": {},
=======
        "constraints": [],
>>>>>>> fd730664
    }


@pytest.fixture
def complex_parsed_model_object():
    return ModelNode(
        package_name="test",
        path="/root/x/path.sql",
        original_file_path="/root/path.sql",
        language="sql",
        raw_code='select * from {{ ref("bar") }}',
        name="foo",
        resource_type=NodeType.Model,
        unique_id="model.test.foo",
        fqn=["test", "models", "foo"],
        refs=[],
        sources=[],
        metrics=[],
        depends_on=DependsOn(nodes=["model.test.bar"]),
        deferred=True,
        description="My parsed node",
        database="test_db",
        schema="test_schema",
        alias="bar",
        tags=["tag"],
        meta={},
        config=NodeConfig(
            column_types={"a": "text"},
            materialized="ephemeral",
            post_hook=[Hook(sql='insert into blah(a, b) select "1", 1')],
        ),
        columns={"a": ColumnInfo("a", "a text field", {})},
        checksum=FileHash.from_contents(""),
        unrendered_config={
            "column_types": {"a": "text"},
            "materialized": "ephemeral",
            "post_hook": ['insert into blah(a, b) select "1", 1'],
        },
    )


{
    "enabled": True,
    "tags": [],
    "meta": {},
    "materialized": "ephemeral",
    "persist_docs": {},
    "quoting": {},
    "column_types": {"a": "text"},
    "on_schema_change": "ignore",
    "grants": {},
    "packages": [],
    "docs": {"show": True},
    "contract": {"enforced": False},
    "post-hook": [{"sql": 'insert into blah(a, b) select "1", 1', "transaction": True}],
    "pre-hook": [],
}

{
    "column_types": {"a": "text"},
    "enabled": True,
    "materialized": "ephemeral",
    "persist_docs": {},
    "post-hook": [{"sql": 'insert into blah(a, b) select "1", 1', "transaction": True}],
    "pre-hook": [],
    "quoting": {},
    "tags": [],
    "on_schema_change": "ignore",
    "meta": {},
    "grants": {},
    "docs": {"show": True},
    "packages": [],
}


def test_model_basic(basic_parsed_model_object, base_parsed_model_dict, minimal_parsed_model_dict):
    node = basic_parsed_model_object
    node_dict = base_parsed_model_dict
    compare_dicts(node.to_dict(), node_dict)
    assert_symmetric(node, node_dict)
    assert node.empty is False
    assert node.is_refable is True
    assert node.is_ephemeral is False

    minimum = minimal_parsed_model_dict
    assert_from_dict(node, minimum)
    pickle.loads(pickle.dumps(node))


def test_model_complex(complex_parsed_model_object, complex_parsed_model_dict):
    node = complex_parsed_model_object
    node_dict = complex_parsed_model_dict
    assert_symmetric(node, node_dict)
    assert node.empty is False
    assert node.is_refable is True
    assert node.is_ephemeral is True


def test_invalid_bad_tags(base_parsed_model_dict):
    # bad top-level field
    bad_tags = base_parsed_model_dict
    bad_tags["tags"] = 100
    assert_fails_validation(bad_tags, ModelNode)


def test_invalid_bad_materialized(base_parsed_model_dict):
    # bad nested field
    bad_materialized = base_parsed_model_dict
    bad_materialized["config"]["materialized"] = None
    assert_fails_validation(bad_materialized, ModelNode)


unchanged_nodes = [
    lambda u: (u, u.replace(tags=["mytag"])),
    lambda u: (u, u.replace(meta={"something": 1000})),
    # True -> True
    lambda u: (
        replace_config(u, persist_docs={"relation": True}),
        replace_config(u, persist_docs={"relation": True}),
    ),
    lambda u: (
        replace_config(u, persist_docs={"columns": True}),
        replace_config(u, persist_docs={"columns": True}),
    ),
    # only columns docs enabled, but description changed
    lambda u: (
        replace_config(u, persist_docs={"columns": True}),
        replace_config(u, persist_docs={"columns": True}).replace(
            description="a model description"
        ),
    ),
    # only relation docs eanbled, but columns changed
    lambda u: (
        replace_config(u, persist_docs={"relation": True}),
        replace_config(u, persist_docs={"relation": True}).replace(
            columns={"a": ColumnInfo(name="a", description="a column description")}
        ),
    ),
    # not tracked, we track config.alias/config.schema/config.database
    lambda u: (u, u.replace(alias="other")),
    lambda u: (u, u.replace(schema="other")),
    lambda u: (u, u.replace(database="other")),
]


changed_nodes = [
    lambda u: (
        u,
        u.replace(
            fqn=["test", "models", "subdir", "foo"],
            original_file_path="models/subdir/foo.sql",
            path="/root/models/subdir/foo.sql",
        ),
    ),
    # None -> False is a config change even though it's pretty much the same
    lambda u: (u, replace_config(u, persist_docs={"relation": False})),
    lambda u: (u, replace_config(u, persist_docs={"columns": False})),
    # persist docs was true for the relation and we changed the model description
    lambda u: (
        replace_config(u, persist_docs={"relation": True}),
        replace_config(u, persist_docs={"relation": True}).replace(
            description="a model description"
        ),
    ),
    # persist docs was true for columns and we changed the model description
    lambda u: (
        replace_config(u, persist_docs={"columns": True}),
        replace_config(u, persist_docs={"columns": True}).replace(
            columns={"a": ColumnInfo(name="a", description="a column description")}
        ),
    ),
    # not tracked, we track config.alias/config.schema/config.database
    lambda u: (u, replace_config(u, alias="other")),
    lambda u: (u, replace_config(u, schema="other")),
    lambda u: (u, replace_config(u, database="other")),
]


@pytest.mark.parametrize("func", unchanged_nodes)
def test_compare_unchanged_parsed_model(func, basic_parsed_model_object):
    node, compare = func(basic_parsed_model_object)
    assert node.same_contents(compare)


@pytest.mark.parametrize("func", changed_nodes)
def test_compare_changed_model(func, basic_parsed_model_object):
    node, compare = func(basic_parsed_model_object)
    assert not node.same_contents(compare)


@pytest.fixture
def basic_parsed_seed_dict():
    return {
        "name": "foo",
        "created_at": 1.0,
        "resource_type": str(NodeType.Seed),
        "path": "/root/seeds/seed.csv",
        "original_file_path": "seeds/seed.csv",
        "package_name": "test",
        "raw_code": "",
        "unique_id": "seed.test.foo",
        "fqn": ["test", "seeds", "foo"],
        "database": "test_db",
        "depends_on": {"macros": []},
        "description": "",
        "schema": "test_schema",
        "tags": [],
        "alias": "foo",
        "config": {
            "column_types": {},
            "enabled": True,
            "materialized": "seed",
            "persist_docs": {},
            "post-hook": [],
            "pre-hook": [],
            "quoting": {},
            "tags": [],
            "on_schema_change": "ignore",
            "meta": {},
            "grants": {},
            "docs": {"show": True},
            "contract": {"enforced": False},
            "packages": [],
        },
        "deferred": False,
        "docs": {"show": True},
        "columns": {},
        "meta": {},
        "checksum": {"name": "path", "checksum": "seeds/seed.csv"},
        "unrendered_config": {},
        "config_call_dict": {},
    }


@pytest.fixture
def basic_parsed_seed_object():
    return SeedNode(
        name="foo",
        resource_type=NodeType.Seed,
        path="/root/seeds/seed.csv",
        original_file_path="seeds/seed.csv",
        package_name="test",
        raw_code="",
        unique_id="seed.test.foo",
        fqn=["test", "seeds", "foo"],
        database="test_db",
        description="",
        schema="test_schema",
        tags=[],
        alias="foo",
        config=SeedConfig(),
        # config=SeedConfig(quote_columns=True),
        deferred=False,
        docs=Docs(show=True),
        columns={},
        meta={},
        checksum=FileHash(name="path", checksum="seeds/seed.csv"),
        unrendered_config={},
    )


@pytest.fixture
def minimal_parsed_seed_dict():
    return {
        "name": "foo",
        "created_at": 1.0,
        "resource_type": str(NodeType.Seed),
        "path": "/root/seeds/seed.csv",
        "original_file_path": "seeds/seed.csv",
        "package_name": "test",
        "raw_code": "",
        "unique_id": "seed.test.foo",
        "fqn": ["test", "seeds", "foo"],
        "database": "test_db",
        "schema": "test_schema",
        "alias": "foo",
        "checksum": {"name": "path", "checksum": "seeds/seed.csv"},
    }


@pytest.fixture
def complex_parsed_seed_dict():
    return {
        "name": "foo",
        "created_at": 1.0,
        "resource_type": str(NodeType.Seed),
        "path": "/root/seeds/seed.csv",
        "original_file_path": "seeds/seed.csv",
        "package_name": "test",
        "raw_code": "",
        "unique_id": "seed.test.foo",
        "fqn": ["test", "seeds", "foo"],
        "database": "test_db",
        "depends_on": {"macros": []},
        "description": "a description",
        "schema": "test_schema",
        "tags": ["mytag"],
        "alias": "foo",
        "config": {
            "column_types": {},
            "enabled": True,
            "materialized": "seed",
            "persist_docs": {"relation": True, "columns": True},
            "post-hook": [],
            "pre-hook": [],
            "quoting": {},
            "tags": [],
            "quote_columns": True,
            "on_schema_change": "ignore",
            "meta": {},
            "grants": {},
            "docs": {"show": True},
            "contract": {"enforced": False},
            "packages": [],
        },
        "deferred": False,
        "docs": {"show": True},
        "columns": {
            "a": {
                "name": "a",
                "description": "a column description",
                "meta": {},
                "tags": [],
                "constraints": [],
            }
        },
        "meta": {"foo": 1000},
        "checksum": {
            "name": "sha256",
            "checksum": "e3b0c44298fc1c149afbf4c8996fb92427ae41e4649b934ca495991b7852b855",
        },
        "unrendered_config": {
            "persist_docs": {"relation": True, "columns": True},
        },
        "config_call_dict": {},
    }


@pytest.fixture
def complex_parsed_seed_object():
    return SeedNode(
        name="foo",
        resource_type=NodeType.Seed,
        path="/root/seeds/seed.csv",
        original_file_path="seeds/seed.csv",
        package_name="test",
        raw_code="",
        unique_id="seed.test.foo",
        fqn=["test", "seeds", "foo"],
        database="test_db",
        depends_on=MacroDependsOn(),
        description="a description",
        schema="test_schema",
        tags=["mytag"],
        alias="foo",
        config=SeedConfig(
            quote_columns=True,
            persist_docs={"relation": True, "columns": True},
        ),
        deferred=False,
        docs=Docs(show=True),
        columns={"a": ColumnInfo(name="a", description="a column description")},
        meta={"foo": 1000},
        checksum=FileHash.from_contents(""),
        unrendered_config={
            "persist_docs": {"relation": True, "columns": True},
        },
    )


def test_seed_basic(basic_parsed_seed_dict, basic_parsed_seed_object, minimal_parsed_seed_dict):
    assert_symmetric(basic_parsed_seed_object, basic_parsed_seed_dict)

    assert basic_parsed_seed_object.get_materialization() == "seed"

    assert_from_dict(basic_parsed_seed_object, minimal_parsed_seed_dict, SeedNode)


def test_seed_complex(complex_parsed_seed_dict, complex_parsed_seed_object):
    assert_symmetric(complex_parsed_seed_object, complex_parsed_seed_dict)
    assert complex_parsed_seed_object.get_materialization() == "seed"


unchanged_seeds = [
    lambda u: (u, u.replace(tags=["mytag"])),
    lambda u: (u, u.replace(meta={"something": 1000})),
    # True -> True
    lambda u: (
        replace_config(u, persist_docs={"relation": True}),
        replace_config(u, persist_docs={"relation": True}),
    ),
    lambda u: (
        replace_config(u, persist_docs={"columns": True}),
        replace_config(u, persist_docs={"columns": True}),
    ),
    # only columns docs enabled, but description changed
    lambda u: (
        replace_config(u, persist_docs={"columns": True}),
        replace_config(u, persist_docs={"columns": True}).replace(
            description="a model description"
        ),
    ),
    # only relation docs eanbled, but columns changed
    lambda u: (
        replace_config(u, persist_docs={"relation": True}),
        replace_config(u, persist_docs={"relation": True}).replace(
            columns={"a": ColumnInfo(name="a", description="a column description")}
        ),
    ),
    lambda u: (u, u.replace(alias="other")),
    lambda u: (u, u.replace(schema="other")),
    lambda u: (u, u.replace(database="other")),
]


changed_seeds = [
    lambda u: (
        u,
        u.replace(
            fqn=["test", "models", "subdir", "foo"],
            original_file_path="models/subdir/foo.sql",
            path="/root/models/subdir/foo.sql",
        ),
    ),
    # None -> False is a config change even though it's pretty much the same
    lambda u: (u, replace_config(u, persist_docs={"relation": False})),
    lambda u: (u, replace_config(u, persist_docs={"columns": False})),
    # persist docs was true for the relation and we changed the model description
    lambda u: (
        replace_config(u, persist_docs={"relation": True}),
        replace_config(u, persist_docs={"relation": True}).replace(
            description="a model description"
        ),
    ),
    # persist docs was true for columns and we changed the model description
    lambda u: (
        replace_config(u, persist_docs={"columns": True}),
        replace_config(u, persist_docs={"columns": True}).replace(
            columns={"a": ColumnInfo(name="a", description="a column description")}
        ),
    ),
    lambda u: (u, replace_config(u, alias="other")),
    lambda u: (u, replace_config(u, schema="other")),
    lambda u: (u, replace_config(u, database="other")),
]


@pytest.mark.parametrize("func", unchanged_seeds)
def test_compare_unchanged_parsed_seed(func, basic_parsed_seed_object):
    node, compare = func(basic_parsed_seed_object)
    assert node.same_contents(compare)


@pytest.mark.parametrize("func", changed_seeds)
def test_compare_changed_seed(func, basic_parsed_seed_object):
    node, compare = func(basic_parsed_seed_object)
    assert not node.same_contents(compare)


@pytest.fixture
def basic_parsed_model_patch_dict():
    return {
        "name": "foo",
        "description": "The foo model",
        "original_file_path": "path/to/schema.yml",
        "docs": {"show": True},
        "meta": {},
        "yaml_key": "models",
        "package_name": "test",
        "columns": {
            "a": {
                "name": "a",
                "description": "a text field",
                "meta": {},
                "tags": [],
                "constraints": [],
            },
        },
        "config": {},
        "access": "public",
        "version": "1",
        "latest_version": "1",
    }


@pytest.fixture
def basic_parsed_model_patch_object():
    return ParsedNodePatch(
        name="foo",
        yaml_key="models",
        package_name="test",
        description="The foo model",
        original_file_path="path/to/schema.yml",
        columns={"a": ColumnInfo(name="a", description="a text field", meta={})},
        docs=Docs(),
        meta={},
        config={},
        access="public",
        version="1",
        latest_version="1",
    )


@pytest.fixture
def patched_model_object():
    return ModelNode(
        package_name="test",
        path="/root/x/path.sql",
        original_file_path="/root/path.sql",
        language="sql",
        raw_code="select * from wherever",
        name="foo",
        resource_type=NodeType.Model,
        unique_id="model.test.foo",
        fqn=["test", "models", "foo"],
        refs=[],
        sources=[],
        metrics=[],
        depends_on=DependsOn(),
        description="The foo model",
        database="test_db",
        schema="test_schema",
        alias="bar",
        tags=[],
        meta={},
        config=NodeConfig(),
        patch_path="test://path/to/schema.yml",
        columns={"a": ColumnInfo(name="a", description="a text field", meta={})},
        docs=Docs(),
        checksum=FileHash.from_contents(""),
        unrendered_config={},
        access=AccessType.Public,
        version="1",
        latest_version="1",
    )


def test_patch_parsed_model(
    basic_parsed_model_object, basic_parsed_model_patch_object, patched_model_object
):
    pre_patch = basic_parsed_model_object
    pre_patch.patch(basic_parsed_model_patch_object)
    pre_patch.created_at = 1.0
    patched_model_object.created_at = 1.0
    assert patched_model_object == pre_patch


@pytest.fixture
def minimal_parsed_hook_dict():
    return {
        "name": "foo",
        "resource_type": str(NodeType.Operation),
        "path": "/root/x/path.sql",
        "original_file_path": "/root/path.sql",
        "package_name": "test",
        "language": "sql",
        "raw_code": "select * from wherever",
        "unique_id": "model.test.foo",
        "fqn": ["test", "models", "foo"],
        "database": "test_db",
        "schema": "test_schema",
        "alias": "bar",
        "checksum": {
            "name": "sha256",
            "checksum": "e3b0c44298fc1c149afbf4c8996fb92427ae41e4649b934ca495991b7852b855",
        },
    }


@pytest.fixture
def base_parsed_hook_dict():
    return {
        "name": "foo",
        "created_at": 1.0,
        "resource_type": str(NodeType.Operation),
        "path": "/root/x/path.sql",
        "original_file_path": "/root/path.sql",
        "package_name": "test",
        "language": "sql",
        "raw_code": "select * from wherever",
        "unique_id": "model.test.foo",
        "fqn": ["test", "models", "foo"],
        "refs": [],
        "sources": [],
        "metrics": [],
        "depends_on": {"macros": [], "nodes": [], "public_nodes": []},
        "database": "test_db",
        "deferred": False,
        "description": "",
        "schema": "test_schema",
        "alias": "bar",
        "tags": [],
        "config": {
            "column_types": {},
            "enabled": True,
            "materialized": "view",
            "persist_docs": {},
            "post-hook": [],
            "pre-hook": [],
            "quoting": {},
            "tags": [],
            "on_schema_change": "ignore",
            "meta": {},
            "grants": {},
            "docs": {"show": True},
            "contract": {"enforced": False},
            "packages": [],
        },
        "docs": {"show": True},
        "contract": {"enforced": False},
        "columns": {},
        "meta": {},
        "checksum": {
            "name": "sha256",
            "checksum": "e3b0c44298fc1c149afbf4c8996fb92427ae41e4649b934ca495991b7852b855",
        },
        "unrendered_config": {},
        "config_call_dict": {},
    }


@pytest.fixture
def base_parsed_hook_object():
    return HookNode(
        package_name="test",
        path="/root/x/path.sql",
        original_file_path="/root/path.sql",
        language="sql",
        raw_code="select * from wherever",
        name="foo",
        resource_type=NodeType.Operation,
        unique_id="model.test.foo",
        fqn=["test", "models", "foo"],
        refs=[],
        sources=[],
        metrics=[],
        depends_on=DependsOn(),
        description="",
        deferred=False,
        database="test_db",
        schema="test_schema",
        alias="bar",
        tags=[],
        config=NodeConfig(),
        index=None,
        checksum=FileHash.from_contents(""),
        unrendered_config={},
    )


@pytest.fixture
def complex_parsed_hook_dict():
    return {
        "name": "foo",
        "created_at": 1.0,
        "resource_type": str(NodeType.Operation),
        "path": "/root/x/path.sql",
        "original_file_path": "/root/path.sql",
        "package_name": "test",
        "language": "sql",
        "raw_code": 'select * from {{ ref("bar") }}',
        "unique_id": "model.test.foo",
        "fqn": ["test", "models", "foo"],
        "refs": [],
        "sources": [],
        "metrics": [],
        "depends_on": {"macros": [], "nodes": ["model.test.bar"], "public_nodes": []},
        "deferred": False,
        "database": "test_db",
        "description": "My parsed node",
        "schema": "test_schema",
        "alias": "bar",
        "tags": ["tag"],
        "meta": {},
        "config": {
            "column_types": {"a": "text"},
            "enabled": True,
            "materialized": "table",
            "persist_docs": {},
            "post-hook": [],
            "pre-hook": [],
            "quoting": {},
            "tags": [],
            "on_schema_change": "ignore",
            "meta": {},
            "grants": {},
            "docs": {"show": True},
            "contract": {"enforced": False},
            "packages": [],
        },
        "docs": {"show": True},
        "contract": {"enforced": False},
        "columns": {
            "a": {
                "name": "a",
                "description": "a text field",
                "meta": {},
                "tags": [],
                "constraints": [],
            },
        },
        "index": 13,
        "checksum": {
            "name": "sha256",
            "checksum": "e3b0c44298fc1c149afbf4c8996fb92427ae41e4649b934ca495991b7852b855",
        },
        "unrendered_config": {
            "column_types": {"a": "text"},
            "materialized": "table",
        },
        "config_call_dict": {},
    }


@pytest.fixture
def complex_parsed_hook_object():
    return HookNode(
        package_name="test",
        path="/root/x/path.sql",
        original_file_path="/root/path.sql",
        language="sql",
        raw_code='select * from {{ ref("bar") }}',
        name="foo",
        resource_type=NodeType.Operation,
        unique_id="model.test.foo",
        fqn=["test", "models", "foo"],
        refs=[],
        sources=[],
        metrics=[],
        depends_on=DependsOn(nodes=["model.test.bar"]),
        description="My parsed node",
        deferred=False,
        database="test_db",
        schema="test_schema",
        alias="bar",
        tags=["tag"],
        meta={},
        config=NodeConfig(column_types={"a": "text"}, materialized="table", post_hook=[]),
        columns={"a": ColumnInfo("a", "a text field", {})},
        index=13,
        checksum=FileHash.from_contents(""),
        unrendered_config={
            "column_types": {"a": "text"},
            "materialized": "table",
        },
    )


def test_basic_parsed_hook(
    minimal_parsed_hook_dict, base_parsed_hook_dict, base_parsed_hook_object
):
    node = base_parsed_hook_object
    node_dict = base_parsed_hook_dict
    minimum = minimal_parsed_hook_dict

    assert_symmetric(node, node_dict, HookNode)
    assert node.empty is False
    assert node.is_refable is False
    assert node.get_materialization() == "view"
    assert_from_dict(node, minimum, HookNode)
    pickle.loads(pickle.dumps(node))


def test_complex_parsed_hook(complex_parsed_hook_dict, complex_parsed_hook_object):
    node = complex_parsed_hook_object
    node_dict = complex_parsed_hook_dict
    # what's different?
    assert_symmetric(node, node_dict)
    assert node.empty is False
    assert node.is_refable is False
    assert node.get_materialization() == "table"


def test_invalid_hook_index_type(base_parsed_hook_dict):
    bad_index = base_parsed_hook_dict
    bad_index["index"] = "a string!?"
    assert_fails_validation(bad_index, HookNode)


@pytest.fixture
def minimal_parsed_schema_test_dict():
    return {
        "name": "foo",
        "created_at": 1.0,
        "resource_type": str(NodeType.Test),
        "path": "/root/x/path.sql",
        "original_file_path": "/root/path.sql",
        "package_name": "test",
        "language": "sql",
        "raw_code": "select * from wherever",
        "unique_id": "test.test.foo",
        "fqn": ["test", "models", "foo"],
        "database": "test_db",
        "schema": "test_schema",
        "alias": "bar",
        "meta": {},
        "test_metadata": {
            "name": "foo",
            "kwargs": {},
        },
        "checksum": {
            "name": "sha256",
            "checksum": "e3b0c44298fc1c149afbf4c8996fb92427ae41e4649b934ca495991b7852b855",
        },
        "config_call_dict": {},
    }


@pytest.fixture
def basic_parsed_schema_test_dict():
    return {
        "name": "foo",
        "created_at": 1.0,
        "resource_type": str(NodeType.Test),
        "path": "/root/x/path.sql",
        "original_file_path": "/root/path.sql",
        "package_name": "test",
        "language": "sql",
        "raw_code": "select * from wherever",
        "unique_id": "test.test.foo",
        "fqn": ["test", "models", "foo"],
        "refs": [],
        "sources": [],
        "metrics": [],
        "depends_on": {"macros": [], "nodes": [], "public_nodes": []},
        "deferred": False,
        "database": "test_db",
        "description": "",
        "schema": "test_schema",
        "alias": "bar",
        "tags": [],
        "meta": {},
        "config": {
            "enabled": True,
            "materialized": "test",
            "tags": [],
            "severity": "ERROR",
            "warn_if": "!= 0",
            "error_if": "!= 0",
            "fail_calc": "count(*)",
            "meta": {},
            "schema": "dbt_test__audit",
        },
        "docs": {"show": True},
        "contract": {"enforced": False},
        "columns": {},
        "test_metadata": {
            "name": "foo",
            "kwargs": {},
        },
        "checksum": {
            "name": "sha256",
            "checksum": "e3b0c44298fc1c149afbf4c8996fb92427ae41e4649b934ca495991b7852b855",
        },
        "unrendered_config": {},
        "config_call_dict": {},
    }


@pytest.fixture
def basic_parsed_schema_test_object():
    return GenericTestNode(
        package_name="test",
        path="/root/x/path.sql",
        original_file_path="/root/path.sql",
        language="sql",
        raw_code="select * from wherever",
        name="foo",
        resource_type=NodeType.Test,
        unique_id="test.test.foo",
        fqn=["test", "models", "foo"],
        refs=[],
        sources=[],
        metrics=[],
        depends_on=DependsOn(),
        description="",
        database="test_db",
        schema="test_schema",
        alias="bar",
        tags=[],
        meta={},
        config=TestConfig(),
        test_metadata=TestMetadata(namespace=None, name="foo", kwargs={}),
        checksum=FileHash.from_contents(""),
    )


@pytest.fixture
def complex_parsed_schema_test_dict():
    return {
        "name": "foo",
        "created_at": 1.0,
        "resource_type": str(NodeType.Test),
        "path": "/root/x/path.sql",
        "original_file_path": "/root/path.sql",
        "package_name": "test",
        "language": "sql",
        "raw_code": 'select * from {{ ref("bar") }}',
        "unique_id": "test.test.foo",
        "fqn": ["test", "models", "foo"],
        "refs": [],
        "sources": [],
        "metrics": [],
        "depends_on": {"macros": [], "nodes": ["model.test.bar"], "public_nodes": []},
        "database": "test_db",
        "deferred": False,
        "description": "My parsed node",
        "schema": "test_schema",
        "alias": "bar",
        "tags": ["tag"],
        "meta": {},
        "config": {
            "enabled": True,
            "materialized": "table",
            "tags": [],
            "severity": "WARN",
            "warn_if": "!= 0",
            "error_if": "!= 0",
            "fail_calc": "count(*)",
            "extra_key": "extra value",
            "meta": {},
            "schema": "dbt_test__audit",
        },
        "docs": {"show": False},
        "contract": {"enforced": False},
        "columns": {
            "a": {
                "name": "a",
                "description": "a text field",
                "meta": {},
                "tags": [],
                "constraints": [],
            },
        },
        "column_name": "id",
        "test_metadata": {
            "name": "foo",
            "kwargs": {},
        },
        "checksum": {
            "name": "sha256",
            "checksum": "e3b0c44298fc1c149afbf4c8996fb92427ae41e4649b934ca495991b7852b855",
        },
        "unrendered_config": {"materialized": "table", "severity": "WARN"},
        "config_call_dict": {},
    }


@pytest.fixture
def complex_parsed_schema_test_object():
    cfg = TestConfig(materialized="table", severity="WARN")
    cfg._extra.update({"extra_key": "extra value"})
    return GenericTestNode(
        package_name="test",
        path="/root/x/path.sql",
        original_file_path="/root/path.sql",
        language="sql",
        raw_code='select * from {{ ref("bar") }}',
        name="foo",
        resource_type=NodeType.Test,
        unique_id="test.test.foo",
        fqn=["test", "models", "foo"],
        refs=[],
        sources=[],
        metrics=[],
        depends_on=DependsOn(nodes=["model.test.bar"]),
        description="My parsed node",
        database="test_db",
        schema="test_schema",
        alias="bar",
        tags=["tag"],
        meta={},
        config=cfg,
        columns={"a": ColumnInfo("a", "a text field", {})},
        column_name="id",
        docs=Docs(show=False),
        test_metadata=TestMetadata(namespace=None, name="foo", kwargs={}),
        checksum=FileHash.from_contents(""),
        unrendered_config={"materialized": "table", "severity": "WARN"},
    )


def test_basic_schema_test_node(
    minimal_parsed_schema_test_dict, basic_parsed_schema_test_dict, basic_parsed_schema_test_object
):
    node = basic_parsed_schema_test_object
    node_dict = basic_parsed_schema_test_dict
    minimum = minimal_parsed_schema_test_dict
    assert_symmetric(node, node_dict, GenericTestNode)

    assert node.empty is False
    assert node.is_ephemeral is False
    assert node.is_refable is False
    assert node.get_materialization() == "test"

    assert_from_dict(node, minimum, GenericTestNode)
    pickle.loads(pickle.dumps(node))


def test_complex_schema_test_node(
    complex_parsed_schema_test_dict, complex_parsed_schema_test_object
):
    # this tests for the presence of _extra keys
    node = complex_parsed_schema_test_object  # GenericTestNode
    assert node.config._extra["extra_key"]
    node_dict = complex_parsed_schema_test_dict
    assert_symmetric(node, node_dict)
    assert node.empty is False


def test_invalid_column_name_type(complex_parsed_schema_test_dict):
    # bad top-level field
    bad_column_name = complex_parsed_schema_test_dict
    bad_column_name["column_name"] = {}
    assert_fails_validation(bad_column_name, GenericTestNode)


def test_invalid_severity(complex_parsed_schema_test_dict):
    invalid_config_value = complex_parsed_schema_test_dict
    invalid_config_value["config"]["severity"] = "WERROR"
    assert_fails_validation(invalid_config_value, GenericTestNode)


@pytest.fixture
def basic_timestamp_snapshot_config_dict():
    return {
        "column_types": {},
        "enabled": True,
        "materialized": "snapshot",
        "persist_docs": {},
        "post-hook": [],
        "pre-hook": [],
        "quoting": {},
        "tags": [],
        "unique_key": "id",
        "strategy": "timestamp",
        "updated_at": "last_update",
        "target_database": "some_snapshot_db",
        "target_schema": "some_snapshot_schema",
        "on_schema_change": "ignore",
        "meta": {},
        "grants": {},
        "packages": [],
        "docs": {"show": True},
        "contract": {"enforced": False},
    }


@pytest.fixture
def basic_timestamp_snapshot_config_object():
    return SnapshotConfig(
        strategy="timestamp",
        updated_at="last_update",
        unique_key="id",
        target_database="some_snapshot_db",
        target_schema="some_snapshot_schema",
    )


@pytest.fixture
def complex_timestamp_snapshot_config_dict():
    return {
        "column_types": {"a": "text"},
        "enabled": True,
        "materialized": "snapshot",
        "persist_docs": {},
        "post-hook": [{"sql": 'insert into blah(a, b) select "1", 1', "transaction": True}],
        "pre-hook": [],
        "quoting": {},
        "tags": [],
        "target_database": "some_snapshot_db",
        "target_schema": "some_snapshot_schema",
        "unique_key": "id",
        "extra": "even more",
        "strategy": "timestamp",
        "updated_at": "last_update",
        "on_schema_change": "ignore",
        "meta": {},
        "grants": {},
        "packages": [],
        "docs": {"show": True},
        "contract": {"enforced": False},
    }


@pytest.fixture
def complex_timestamp_snapshot_config_object():
    cfg = SnapshotConfig(
        column_types={"a": "text"},
        materialized="snapshot",
        post_hook=[Hook(sql='insert into blah(a, b) select "1", 1')],
        strategy="timestamp",
        target_database="some_snapshot_db",
        target_schema="some_snapshot_schema",
        updated_at="last_update",
        unique_key="id",
    )
    cfg._extra["extra"] = "even more"
    return cfg


def test_basic_timestamp_snapshot_config(
    basic_timestamp_snapshot_config_dict, basic_timestamp_snapshot_config_object
):
    cfg = basic_timestamp_snapshot_config_object
    cfg_dict = basic_timestamp_snapshot_config_dict
    assert_symmetric(cfg, cfg_dict)
    pickle.loads(pickle.dumps(cfg))


def test_complex_timestamp_snapshot_config(
    complex_timestamp_snapshot_config_dict, complex_timestamp_snapshot_config_object
):
    cfg = complex_timestamp_snapshot_config_object
    cfg_dict = complex_timestamp_snapshot_config_dict
    assert_symmetric(cfg, cfg_dict, SnapshotConfig)


def test_invalid_missing_updated_at(basic_timestamp_snapshot_config_dict):
    bad_fields = basic_timestamp_snapshot_config_dict
    del bad_fields["updated_at"]
    bad_fields["check_cols"] = "all"
    assert_fails_validation(bad_fields, SnapshotConfig)


@pytest.fixture
def basic_check_snapshot_config_dict():
    return {
        "column_types": {},
        "enabled": True,
        "materialized": "snapshot",
        "persist_docs": {},
        "post-hook": [],
        "pre-hook": [],
        "quoting": {},
        "tags": [],
        "target_database": "some_snapshot_db",
        "target_schema": "some_snapshot_schema",
        "unique_key": "id",
        "strategy": "check",
        "check_cols": "all",
        "on_schema_change": "ignore",
        "meta": {},
        "grants": {},
        "packages": [],
        "docs": {"show": True},
        "contract": {"enforced": False},
    }


@pytest.fixture
def basic_check_snapshot_config_object():
    return SnapshotConfig(
        strategy="check",
        check_cols="all",
        unique_key="id",
        target_database="some_snapshot_db",
        target_schema="some_snapshot_schema",
    )


@pytest.fixture
def complex_set_snapshot_config_dict():
    return {
        "column_types": {"a": "text"},
        "enabled": True,
        "materialized": "snapshot",
        "persist_docs": {},
        "post-hook": [{"sql": 'insert into blah(a, b) select "1", 1', "transaction": True}],
        "pre-hook": [],
        "quoting": {},
        "tags": [],
        "target_database": "some_snapshot_db",
        "target_schema": "some_snapshot_schema",
        "unique_key": "id",
        "extra": "even more",
        "strategy": "check",
        "check_cols": ["a", "b"],
        "on_schema_change": "ignore",
        "meta": {},
        "grants": {},
        "packages": [],
        "docs": {"show": True},
        "contract": {"enforced": False},
    }


@pytest.fixture
def complex_set_snapshot_config_object():
    cfg = SnapshotConfig(
        column_types={"a": "text"},
        materialized="snapshot",
        post_hook=[Hook(sql='insert into blah(a, b) select "1", 1')],
        strategy="check",
        check_cols=["a", "b"],
        target_database="some_snapshot_db",
        target_schema="some_snapshot_schema",
        unique_key="id",
    )
    cfg._extra["extra"] = "even more"
    return cfg


def test_basic_snapshot_config(
    basic_check_snapshot_config_dict, basic_check_snapshot_config_object
):
    cfg_dict = basic_check_snapshot_config_dict
    cfg = basic_check_snapshot_config_object
    assert_symmetric(cfg, cfg_dict, SnapshotConfig)
    pickle.loads(pickle.dumps(cfg))


def test_complex_snapshot_config(
    complex_set_snapshot_config_dict, complex_set_snapshot_config_object
):
    cfg_dict = complex_set_snapshot_config_dict
    cfg = complex_set_snapshot_config_object
    assert_symmetric(cfg, cfg_dict)
    pickle.loads(pickle.dumps(cfg))


def test_invalid_check_wrong_strategy(basic_check_snapshot_config_dict):
    wrong_strategy = basic_check_snapshot_config_dict
    wrong_strategy["strategy"] = "timestamp"
    assert_fails_validation(wrong_strategy, SnapshotConfig)


def test_invalid_missing_check_cols(basic_check_snapshot_config_dict):
    wrong_fields = basic_check_snapshot_config_dict
    del wrong_fields["check_cols"]
    with pytest.raises(ValidationError, match=r"A snapshot configured with the check strategy"):
        SnapshotConfig.validate(wrong_fields)


def test_missing_snapshot_configs(basic_check_snapshot_config_dict):
    wrong_fields = basic_check_snapshot_config_dict
    del wrong_fields["strategy"]
    with pytest.raises(ValidationError, match=r"Snapshots must be configured with a 'strategy'"):
        SnapshotConfig.validate(wrong_fields)

    wrong_fields["strategy"] = "timestamp"
    del wrong_fields["unique_key"]
    with pytest.raises(ValidationError, match=r"Snapshots must be configured with a 'strategy'"):
        SnapshotConfig.validate(wrong_fields)

    wrong_fields["unique_key"] = "id"
    del wrong_fields["target_schema"]
    with pytest.raises(ValidationError, match=r"Snapshots must be configured with a 'strategy'"):
        SnapshotConfig.validate(wrong_fields)


def test_invalid_check_value(basic_check_snapshot_config_dict):
    invalid_check_type = basic_check_snapshot_config_dict
    invalid_check_type["check_cols"] = "some"
    assert_fails_validation(invalid_check_type, SnapshotConfig)


@pytest.fixture
def basic_timestamp_snapshot_dict():
    return {
        "name": "foo",
        "created_at": 1.0,
        "resource_type": str(NodeType.Snapshot),
        "path": "/root/x/path.sql",
        "original_file_path": "/root/path.sql",
        "package_name": "test",
        "language": "sql",
        "raw_code": "select * from wherever",
        "unique_id": "model.test.foo",
        "fqn": ["test", "models", "foo"],
        "refs": [],
        "sources": [],
        "metrics": [],
        "depends_on": {"macros": [], "nodes": [], "public_nodes": []},
        "deferred": False,
        "database": "test_db",
        "description": "",
        "schema": "test_schema",
        "alias": "bar",
        "tags": [],
        "config": {
            "column_types": {},
            "enabled": True,
            "materialized": "snapshot",
            "persist_docs": {},
            "post-hook": [],
            "pre-hook": [],
            "quoting": {},
            "tags": [],
            "target_database": "some_snapshot_db",
            "target_schema": "some_snapshot_schema",
            "unique_key": "id",
            "strategy": "timestamp",
            "updated_at": "last_update",
            "on_schema_change": "ignore",
            "meta": {},
            "grants": {},
            "docs": {"show": True},
            "contract": {"enforced": False},
            "packages": [],
        },
        "docs": {"show": True},
        "contract": {"enforced": False},
        "columns": {},
        "meta": {},
        "checksum": {
            "name": "sha256",
            "checksum": "e3b0c44298fc1c149afbf4c8996fb92427ae41e4649b934ca495991b7852b855",
        },
        "unrendered_config": {
            "strategy": "timestamp",
            "unique_key": "id",
            "updated_at": "last_update",
            "target_database": "some_snapshot_db",
            "target_schema": "some_snapshot_schema",
        },
        "config_call_dict": {},
    }


@pytest.fixture
def basic_timestamp_snapshot_object():
    return SnapshotNode(
        package_name="test",
        path="/root/x/path.sql",
        original_file_path="/root/path.sql",
        language="sql",
        raw_code="select * from wherever",
        name="foo",
        resource_type=NodeType.Snapshot,
        unique_id="model.test.foo",
        fqn=["test", "models", "foo"],
        refs=[],
        sources=[],
        metrics=[],
        depends_on=DependsOn(),
        description="",
        database="test_db",
        schema="test_schema",
        alias="bar",
        tags=[],
        config=SnapshotConfig(
            strategy="timestamp",
            unique_key="id",
            updated_at="last_update",
            target_database="some_snapshot_db",
            target_schema="some_snapshot_schema",
        ),
        checksum=FileHash.from_contents(""),
        unrendered_config={
            "strategy": "timestamp",
            "unique_key": "id",
            "updated_at": "last_update",
            "target_database": "some_snapshot_db",
            "target_schema": "some_snapshot_schema",
        },
    )


@pytest.fixture
def basic_intermediate_timestamp_snapshot_object():
    cfg = EmptySnapshotConfig()
    cfg._extra.update(
        {
            "strategy": "timestamp",
            "unique_key": "id",
            "updated_at": "last_update",
            "target_database": "some_snapshot_db",
            "target_schema": "some_snapshot_schema",
        }
    )

    return IntermediateSnapshotNode(
        package_name="test",
        path="/root/x/path.sql",
        original_file_path="/root/path.sql",
        language="sql",
        raw_code="select * from wherever",
        name="foo",
        resource_type=NodeType.Snapshot,
        unique_id="model.test.foo",
        fqn=["test", "models", "foo"],
        refs=[],
        sources=[],
        metrics=[],
        depends_on=DependsOn(),
        description="",
        database="test_db",
        schema="test_schema",
        alias="bar",
        tags=[],
        config=cfg,
        checksum=FileHash.from_contents(""),
        created_at=1,
        unrendered_config={
            "strategy": "timestamp",
            "unique_key": "id",
            "updated_at": "last_update",
            "target_database": "some_snapshot_db",
            "target_schema": "some_snapshot_schema",
        },
    )


@pytest.fixture
def basic_check_snapshot_dict():
    return {
        "name": "foo",
        "created_at": 1.0,
        "resource_type": str(NodeType.Snapshot),
        "path": "/root/x/path.sql",
        "original_file_path": "/root/path.sql",
        "package_name": "test",
        "language": "sql",
        "raw_code": "select * from wherever",
        "unique_id": "model.test.foo",
        "fqn": ["test", "models", "foo"],
        "refs": [],
        "sources": [],
        "metrics": [],
        "depends_on": {"macros": [], "nodes": [], "public_nodes": []},
        "database": "test_db",
        "deferred": False,
        "description": "",
        "schema": "test_schema",
        "alias": "bar",
        "tags": [],
        "config": {
            "column_types": {},
            "enabled": True,
            "materialized": "snapshot",
            "persist_docs": {},
            "post-hook": [],
            "pre-hook": [],
            "quoting": {},
            "tags": [],
            "target_database": "some_snapshot_db",
            "target_schema": "some_snapshot_schema",
            "unique_key": "id",
            "strategy": "check",
            "check_cols": "all",
            "on_schema_change": "ignore",
            "meta": {},
            "grants": {},
            "docs": {"show": True},
            "contract": {"enforced": False},
            "packages": [],
        },
        "docs": {"show": True},
        "contract": {"enforced": False},
        "columns": {},
        "meta": {},
        "checksum": {
            "name": "sha256",
            "checksum": "e3b0c44298fc1c149afbf4c8996fb92427ae41e4649b934ca495991b7852b855",
        },
        "unrendered_config": {
            "target_database": "some_snapshot_db",
            "target_schema": "some_snapshot_schema",
            "unique_key": "id",
            "strategy": "check",
            "check_cols": "all",
        },
        "config_call_dict": {},
    }


@pytest.fixture
def basic_check_snapshot_object():
    return SnapshotNode(
        package_name="test",
        path="/root/x/path.sql",
        original_file_path="/root/path.sql",
        language="sql",
        raw_code="select * from wherever",
        name="foo",
        resource_type=NodeType.Snapshot,
        unique_id="model.test.foo",
        fqn=["test", "models", "foo"],
        refs=[],
        sources=[],
        metrics=[],
        depends_on=DependsOn(),
        description="",
        database="test_db",
        schema="test_schema",
        alias="bar",
        tags=[],
        config=SnapshotConfig(
            strategy="check",
            unique_key="id",
            check_cols="all",
            target_database="some_snapshot_db",
            target_schema="some_snapshot_schema",
        ),
        checksum=FileHash.from_contents(""),
        unrendered_config={
            "target_database": "some_snapshot_db",
            "target_schema": "some_snapshot_schema",
            "unique_key": "id",
            "strategy": "check",
            "check_cols": "all",
        },
    )


@pytest.fixture
def basic_intermediate_check_snapshot_object():
    cfg = EmptySnapshotConfig()
    cfg._extra.update(
        {
            "unique_key": "id",
            "strategy": "check",
            "check_cols": "all",
            "target_database": "some_snapshot_db",
            "target_schema": "some_snapshot_schema",
        }
    )

    return IntermediateSnapshotNode(
        package_name="test",
        path="/root/x/path.sql",
        original_file_path="/root/path.sql",
        language="sql",
        raw_code="select * from wherever",
        name="foo",
        resource_type=NodeType.Snapshot,
        unique_id="model.test.foo",
        fqn=["test", "models", "foo"],
        refs=[],
        sources=[],
        metrics=[],
        depends_on=DependsOn(),
        description="",
        database="test_db",
        schema="test_schema",
        alias="bar",
        tags=[],
        config=cfg,
        checksum=FileHash.from_contents(""),
        created_at=1.0,
        unrendered_config={
            "target_database": "some_snapshot_db",
            "target_schema": "some_snapshot_schema",
            "unique_key": "id",
            "strategy": "check",
            "check_cols": "all",
        },
    )


def test_timestamp_snapshot_ok(
    basic_timestamp_snapshot_dict,
    basic_timestamp_snapshot_object,
    basic_intermediate_timestamp_snapshot_object,
):
    node_dict = basic_timestamp_snapshot_dict
    node = basic_timestamp_snapshot_object
    inter = basic_intermediate_timestamp_snapshot_object

    assert_symmetric(node, node_dict, SnapshotNode)
    #   node_from_dict = SnapshotNode.from_dict(inter.to_dict(omit_none=True))
    #   node_from_dict.created_at = 1
    assert SnapshotNode.from_dict(inter.to_dict(omit_none=True)) == node
    assert node.is_refable is True
    assert node.is_ephemeral is False
    pickle.loads(pickle.dumps(node))


def test_check_snapshot_ok(
    basic_check_snapshot_dict,
    basic_check_snapshot_object,
    basic_intermediate_check_snapshot_object,
):
    node_dict = basic_check_snapshot_dict
    node = basic_check_snapshot_object
    inter = basic_intermediate_check_snapshot_object

    assert_symmetric(node, node_dict, SnapshotNode)
    assert SnapshotNode.from_dict(inter.to_dict(omit_none=True)) == node
    assert node.is_refable is True
    assert node.is_ephemeral is False
    pickle.loads(pickle.dumps(node))


def test_invalid_snapshot_bad_resource_type(basic_timestamp_snapshot_dict):
    bad_resource_type = basic_timestamp_snapshot_dict
    bad_resource_type["resource_type"] = str(NodeType.Model)
    assert_fails_validation(bad_resource_type, SnapshotNode)


def test_basic_parsed_node_patch(basic_parsed_model_patch_object, basic_parsed_model_patch_dict):
    assert_symmetric(basic_parsed_model_patch_object, basic_parsed_model_patch_dict)


@pytest.fixture
def populated_parsed_node_patch_dict():
    return {
        "name": "foo",
        "description": "The foo model",
        "original_file_path": "path/to/schema.yml",
        "columns": {
            "a": {
                "name": "a",
                "description": "a text field",
                "meta": {},
                "tags": [],
                "constraints": [],
            },
        },
        "docs": {"show": False},
        "meta": {"key": ["value"]},
        "yaml_key": "models",
        "package_name": "test",
        "config": {},
        "access": "public",
        "version": "1",
        "latest_version": "1",
    }


@pytest.fixture
def populated_parsed_node_patch_object():
    return ParsedNodePatch(
        name="foo",
        description="The foo model",
        original_file_path="path/to/schema.yml",
        columns={"a": ColumnInfo(name="a", description="a text field", meta={})},
        meta={"key": ["value"]},
        yaml_key="models",
        package_name="test",
        docs=Docs(show=False),
        config={},
        access="public",
        version="1",
        latest_version="1",
    )


def test_populated_parsed_node_patch(
    populated_parsed_node_patch_dict, populated_parsed_node_patch_object
):
    assert_symmetric(populated_parsed_node_patch_object, populated_parsed_node_patch_dict)


class TestParsedMacro(ContractTestCase):
    ContractType = Macro

    def _ok_dict(self):
        return {
            "name": "foo",
            "path": "/root/path.sql",
            "original_file_path": "/root/path.sql",
            "created_at": 1.0,
            "package_name": "test",
            "macro_sql": "{% macro foo() %}select 1 as id{% endmacro %}",
            "resource_type": "macro",
            "unique_id": "macro.test.foo",
            "depends_on": {"macros": []},
            "meta": {},
            "description": "my macro description",
            "docs": {"show": True},
            "arguments": [],
        }

    def test_ok(self):
        macro_dict = self._ok_dict()
        macro = self.ContractType(
            name="foo",
            path="/root/path.sql",
            original_file_path="/root/path.sql",
            package_name="test",
            macro_sql="{% macro foo() %}select 1 as id{% endmacro %}",
            resource_type=NodeType.Macro,
            unique_id="macro.test.foo",
            depends_on=MacroDependsOn(),
            meta={},
            description="my macro description",
            arguments=[],
        )
        assert_symmetric(macro, macro_dict)
        pickle.loads(pickle.dumps(macro))

    def test_invalid_missing_unique_id(self):
        bad_missing_uid = self._ok_dict()
        del bad_missing_uid["unique_id"]
        self.assert_fails_validation(bad_missing_uid)

    def test_invalid_extra_field(self):
        bad_extra_field = self._ok_dict()
        bad_extra_field["extra"] = "too many fields"
        self.assert_fails_validation(bad_extra_field)


class TestParsedDocumentation(ContractTestCase):
    ContractType = Documentation

    def _ok_dict(self):
        return {
            "block_contents": "some doc contents",
            "name": "foo",
            "resource_type": "doc",
            "original_file_path": "/root/docs/doc.md",
            "package_name": "test",
            "path": "/root/docs",
            "unique_id": "test.foo",
        }

    def test_ok(self):
        doc_dict = self._ok_dict()
        doc = self.ContractType(
            package_name="test",
            path="/root/docs",
            original_file_path="/root/docs/doc.md",
            name="foo",
            unique_id="test.foo",
            block_contents="some doc contents",
            resource_type=NodeType.Documentation,
        )
        self.assert_symmetric(doc, doc_dict)
        pickle.loads(pickle.dumps(doc))

    def test_invalid_missing(self):
        bad_missing_contents = self._ok_dict()
        del bad_missing_contents["block_contents"]
        self.assert_fails_validation(bad_missing_contents)

    def test_invalid_extra(self):
        bad_extra_field = self._ok_dict()
        bad_extra_field["extra"] = "more"
        self.assert_fails_validation(bad_extra_field)


@pytest.fixture
def minimum_parsed_source_definition_dict():
    return {
        "package_name": "test",
        "path": "/root/models/sources.yml",
        "original_file_path": "/root/models/sources.yml",
        "created_at": 1.0,
        "database": "some_db",
        "schema": "some_schema",
        "fqn": ["test", "source", "my_source", "my_source_table"],
        "source_name": "my_source",
        "name": "my_source_table",
        "source_description": "my source description",
        "loader": "stitch",
        "identifier": "my_source_table",
        "resource_type": str(NodeType.Source),
        "unique_id": "test.source.my_source.my_source_table",
    }


@pytest.fixture
def basic_parsed_source_definition_dict():
    return {
        "package_name": "test",
        "path": "/root/models/sources.yml",
        "original_file_path": "/root/models/sources.yml",
        "created_at": 1.0,
        "database": "some_db",
        "schema": "some_schema",
        "fqn": ["test", "source", "my_source", "my_source_table"],
        "source_name": "my_source",
        "name": "my_source_table",
        "source_description": "my source description",
        "loader": "stitch",
        "identifier": "my_source_table",
        "resource_type": str(NodeType.Source),
        "description": "",
        "columns": {},
        "quoting": {},
        "unique_id": "test.source.my_source.my_source_table",
        "meta": {},
        "source_meta": {},
        "tags": [],
        "config": {
            "enabled": True,
        },
        "unrendered_config": {},
    }


@pytest.fixture
def basic_parsed_source_definition_object():
    return SourceDefinition(
        columns={},
        database="some_db",
        description="",
        fqn=["test", "source", "my_source", "my_source_table"],
        identifier="my_source_table",
        loader="stitch",
        name="my_source_table",
        original_file_path="/root/models/sources.yml",
        package_name="test",
        path="/root/models/sources.yml",
        quoting=Quoting(),
        resource_type=NodeType.Source,
        schema="some_schema",
        source_description="my source description",
        source_name="my_source",
        unique_id="test.source.my_source.my_source_table",
        tags=[],
        config=SourceConfig(),
    )


@pytest.fixture
def complex_parsed_source_definition_dict():
    return {
        "package_name": "test",
        "path": "/root/models/sources.yml",
        "original_file_path": "/root/models/sources.yml",
        "created_at": 1.0,
        "database": "some_db",
        "schema": "some_schema",
        "fqn": ["test", "source", "my_source", "my_source_table"],
        "source_name": "my_source",
        "name": "my_source_table",
        "source_description": "my source description",
        "loader": "stitch",
        "identifier": "my_source_table",
        "resource_type": str(NodeType.Source),
        "description": "",
        "columns": {},
        "quoting": {},
        "unique_id": "test.source.my_source.my_source_table",
        "meta": {},
        "source_meta": {},
        "tags": ["my_tag"],
        "config": {
            "enabled": True,
        },
        "freshness": {"warn_after": {"period": "hour", "count": 1}, "error_after": {}},
        "loaded_at_field": "loaded_at",
        "unrendered_config": {},
    }


@pytest.fixture
def complex_parsed_source_definition_object():
    return SourceDefinition(
        columns={},
        database="some_db",
        description="",
        fqn=["test", "source", "my_source", "my_source_table"],
        identifier="my_source_table",
        loader="stitch",
        name="my_source_table",
        original_file_path="/root/models/sources.yml",
        package_name="test",
        path="/root/models/sources.yml",
        quoting=Quoting(),
        resource_type=NodeType.Source,
        schema="some_schema",
        source_description="my source description",
        source_name="my_source",
        unique_id="test.source.my_source.my_source_table",
        tags=["my_tag"],
        config=SourceConfig(),
        freshness=FreshnessThreshold(warn_after=Time(period=TimePeriod.hour, count=1)),
        loaded_at_field="loaded_at",
    )


def test_basic_source_definition(
    minimum_parsed_source_definition_dict,
    basic_parsed_source_definition_dict,
    basic_parsed_source_definition_object,
):
    node = basic_parsed_source_definition_object
    node_dict = basic_parsed_source_definition_dict
    minimum = minimum_parsed_source_definition_dict

    assert_symmetric(node, node_dict, SourceDefinition)

    assert node.is_ephemeral is False
    assert node.is_refable is False
    assert node.has_freshness is False

    assert_from_dict(node, minimum, SourceDefinition)
    pickle.loads(pickle.dumps(node))


def test_invalid_missing(minimum_parsed_source_definition_dict):
    bad_missing_name = minimum_parsed_source_definition_dict
    del bad_missing_name["name"]
    assert_fails_validation(bad_missing_name, SourceDefinition)


def test_invalid_bad_resource_type(minimum_parsed_source_definition_dict):
    bad_resource_type = minimum_parsed_source_definition_dict
    bad_resource_type["resource_type"] = str(NodeType.Model)
    assert_fails_validation(bad_resource_type, SourceDefinition)


def test_complex_source_definition(
    complex_parsed_source_definition_dict, complex_parsed_source_definition_object
):
    node = complex_parsed_source_definition_object
    node_dict = complex_parsed_source_definition_dict
    assert_symmetric(node, node_dict, SourceDefinition)

    assert node.is_ephemeral is False
    assert node.is_refable is False
    assert node.has_freshness is True

    pickle.loads(pickle.dumps(node))


def test_source_no_loaded_at(complex_parsed_source_definition_object):
    node = complex_parsed_source_definition_object
    assert node.has_freshness is True
    # no loaded_at_field -> does not have freshness
    node.loaded_at_field = None
    assert node.has_freshness is False


def test_source_no_freshness(complex_parsed_source_definition_object):
    node = complex_parsed_source_definition_object
    assert node.has_freshness is True
    node.freshness = None
    assert node.has_freshness is False


unchanged_source_definitions = [
    lambda u: (u, u.replace(tags=["mytag"])),
    lambda u: (u, u.replace(meta={"a": 1000})),
]

changed_source_definitions = [
    lambda u: (
        u,
        u.replace(
            freshness=FreshnessThreshold(warn_after=Time(period=TimePeriod.hour, count=1)),
            loaded_at_field="loaded_at",
        ),
    ),
    lambda u: (u, u.replace(loaded_at_field="loaded_at")),
    lambda u: (
        u,
        u.replace(freshness=FreshnessThreshold(error_after=Time(period=TimePeriod.hour, count=1))),
    ),
    lambda u: (u, u.replace(quoting=Quoting(identifier=True))),
    lambda u: (u, u.replace(database="other_database")),
    lambda u: (u, u.replace(schema="other_schema")),
    lambda u: (u, u.replace(identifier="identifier")),
]


@pytest.mark.parametrize("func", unchanged_source_definitions)
def test_compare_unchanged_parsed_source_definition(func, basic_parsed_source_definition_object):
    node, compare = func(basic_parsed_source_definition_object)
    assert node.same_contents(compare)


@pytest.mark.parametrize("func", changed_source_definitions)
def test_compare_changed_source_definition(func, basic_parsed_source_definition_object):
    node, compare = func(basic_parsed_source_definition_object)
    assert not node.same_contents(compare)


@pytest.fixture
def minimal_parsed_exposure_dict():
    return {
        "name": "my_exposure",
        "type": "notebook",
        "owner": {
            "email": "test@example.com",
        },
        "fqn": ["test", "exposures", "my_exposure"],
        "unique_id": "exposure.test.my_exposure",
        "package_name": "test",
        "meta": {},
        "tags": [],
        "path": "models/something.yml",
        "original_file_path": "models/something.yml",
        "description": "",
        "created_at": 1.0,
        "resource_type": "exposure",
    }


@pytest.fixture
def basic_parsed_exposure_dict():
    return {
        "name": "my_exposure",
        "type": "notebook",
        "owner": {
            "email": "test@example.com",
        },
        "resource_type": "exposure",
        "depends_on": {
            "nodes": [],
            "macros": [],
            "public_nodes": [],
        },
        "refs": [],
        "sources": [],
        "metrics": [],
        "fqn": ["test", "exposures", "my_exposure"],
        "unique_id": "exposure.test.my_exposure",
        "package_name": "test",
        "path": "models/something.yml",
        "original_file_path": "models/something.yml",
        "description": "",
        "meta": {},
        "tags": [],
        "created_at": 1.0,
        "config": {
            "enabled": True,
        },
        "unrendered_config": {},
    }


@pytest.fixture
def basic_parsed_exposure_object():
    return Exposure(
        name="my_exposure",
        resource_type=NodeType.Exposure,
        type=ExposureType.Notebook,
        fqn=["test", "exposures", "my_exposure"],
        unique_id="exposure.test.my_exposure",
        package_name="test",
        path="models/something.yml",
        original_file_path="models/something.yml",
        owner=Owner(email="test@example.com"),
        description="",
        meta={},
        tags=[],
        config=ExposureConfig(),
        unrendered_config={},
    )


@pytest.fixture
def complex_parsed_exposure_dict():
    return {
        "name": "my_exposure",
        "type": "analysis",
        "created_at": 1.0,
        "owner": {
            "email": "test@example.com",
            "name": "A Name",
        },
        "resource_type": "exposure",
        "maturity": "low",
        "url": "https://example.com/analyses/1",
        "description": "my description",
        "meta": {"tool": "my_tool", "is_something": False},
        "tags": ["my_department"],
        "depends_on": {
            "nodes": ["models.test.my_model"],
            "macros": [],
            "public_nodes": [],
        },
        "refs": [],
        "sources": [],
        "metrics": [],
        "fqn": ["test", "exposures", "my_exposure"],
        "unique_id": "exposure.test.my_exposure",
        "package_name": "test",
        "path": "models/something.yml",
        "original_file_path": "models/something.yml",
        "config": {
            "enabled": True,
        },
        "unrendered_config": {},
    }


@pytest.fixture
def complex_parsed_exposure_object():
    return Exposure(
        name="my_exposure",
        resource_type=NodeType.Exposure,
        type=ExposureType.Analysis,
        owner=Owner(email="test@example.com", name="A Name"),
        maturity=MaturityType.Low,
        url="https://example.com/analyses/1",
        description="my description",
        meta={"tool": "my_tool", "is_something": False},
        tags=["my_department"],
        depends_on=DependsOn(nodes=["models.test.my_model"]),
        fqn=["test", "exposures", "my_exposure"],
        unique_id="exposure.test.my_exposure",
        package_name="test",
        path="models/something.yml",
        original_file_path="models/something.yml",
        config=ExposureConfig(),
        unrendered_config={},
    )


def test_basic_parsed_exposure(
    minimal_parsed_exposure_dict, basic_parsed_exposure_dict, basic_parsed_exposure_object
):
    assert_symmetric(basic_parsed_exposure_object, basic_parsed_exposure_dict, Exposure)
    assert_from_dict(basic_parsed_exposure_object, minimal_parsed_exposure_dict, Exposure)
    pickle.loads(pickle.dumps(basic_parsed_exposure_object))


def test_complex_parsed_exposure(complex_parsed_exposure_dict, complex_parsed_exposure_object):
    assert_symmetric(complex_parsed_exposure_object, complex_parsed_exposure_dict, Exposure)


unchanged_parsed_exposures = [
    lambda u: (u, u),
]


changed_parsed_exposures = [
    lambda u: (u, u.replace(fqn=u.fqn[:-1] + ["something", u.fqn[-1]])),
    lambda u: (u, u.replace(type=ExposureType.ML)),
    lambda u: (u, u.replace(owner=u.owner.replace(name="My Name"))),
    lambda u: (u, u.replace(maturity=MaturityType.Medium)),
    lambda u: (u, u.replace(url="https://example.com/dashboard/1")),
    lambda u: (u, u.replace(description="My description")),
    lambda u: (u, u.replace(depends_on=DependsOn(nodes=["model.test.blah"]))),
]


@pytest.mark.parametrize("func", unchanged_parsed_exposures)
def test_compare_unchanged_parsed_exposure(func, basic_parsed_exposure_object):
    node, compare = func(basic_parsed_exposure_object)
    assert node.same_contents(compare)


@pytest.mark.parametrize("func", changed_parsed_exposures)
def test_compare_changed_exposure(func, basic_parsed_exposure_object):
    node, compare = func(basic_parsed_exposure_object)
    assert not node.same_contents(compare)


# METRICS
@pytest.fixture
def minimal_parsed_metric_dict():
    return {
        "name": "my_metric",
        "type": "count",
        "timestamp": "created_at",
        "time_grains": ["day"],
        "fqn": ["test", "metrics", "my_metric"],
        "unique_id": "metric.test.my_metric",
        "package_name": "test",
        "meta": {},
        "tags": [],
        "path": "models/something.yml",
        "original_file_path": "models/something.yml",
        "description": "",
        "created_at": 1.0,
    }


@pytest.fixture
def basic_parsed_metric_dict():
    return {
        "name": "new_customers",
        "label": "New Customers",
        "model": 'ref("dim_customers")',
        "calculation_method": "count",
        "expression": "user_id",
        "timestamp": "signup_date",
        "time_grains": ["day", "week", "month"],
        "dimensions": ["plan", "country"],
        "filters": [
            {
                "field": "is_paying",
                "value": "true",
                "operator": "=",
            }
        ],
        "resource_type": "metric",
        "refs": [["dim_customers"]],
        "sources": [],
        "metrics": [],
        "fqn": ["test", "metrics", "my_metric"],
        "unique_id": "metric.test.my_metric",
        "package_name": "test",
        "path": "models/something.yml",
        "original_file_path": "models/something.yml",
        "description": "",
        "meta": {},
        "tags": [],
        "created_at": 1.0,
        "depends_on": {
            "nodes": [],
            "macros": [],
            "public_nodes": [],
        },
    }


@pytest.fixture
def basic_parsed_metric_object():
    return Metric(
        name="my_metric",
        resource_type=NodeType.Metric,
        calculation_method="count",
        fqn=["test", "metrics", "my_metric"],
        unique_id="metric.test.my_metric",
        package_name="test",
        path="models/something.yml",
        original_file_path="models/something.yml",
        description="",
        meta={},
        tags=[],
    )<|MERGE_RESOLUTION|>--- conflicted
+++ resolved
@@ -184,11 +184,8 @@
         "unrendered_config": {},
         "config_call_dict": {},
         "access": AccessType.Protected.value,
-<<<<<<< HEAD
         "yaml_config_dict": {},
-=======
         "constraints": [],
->>>>>>> fd730664
     }
 
 
@@ -306,11 +303,8 @@
         },
         "config_call_dict": {},
         "access": AccessType.Protected.value,
-<<<<<<< HEAD
         "yaml_config_dict": {},
-=======
         "constraints": [],
->>>>>>> fd730664
     }
 
 
