--- conflicted
+++ resolved
@@ -1,12 +1,7 @@
-<<<<<<< HEAD
 import pytest
 
 from dbt.tests.util import run_dbt, get_manifest
-=======
-import os
 import json
-from dbt.tests.util import run_dbt
->>>>>>> 1722079a
 
 
 class TestGenerate:
@@ -16,15 +11,12 @@
 
     def test_manifest_not_compiled(self, project):
         run_dbt(["docs", "generate", "--no-compile"])
-<<<<<<< HEAD
         # manifest.json is written out in parsing now, but it
         # shouldn't be compiled because of the --no-compile flag
         manifest = get_manifest(project.project_root)
         model_id = "model.test.my_model"
         assert model_id in manifest.nodes
         assert manifest.nodes[model_id].compiled is False
-=======
-        assert not os.path.exists("./target/manifest.json")
 
     def test_generate_empty_catalog(self, project):
         run_dbt(["docs", "generate", "--empty-catalog"])
@@ -32,5 +24,4 @@
             catalog = json.load(file)
         assert catalog["nodes"] == {}, "nodes should be empty"
         assert catalog["sources"] == {}, "sources should be empty"
-        assert catalog["errors"] is None, "errors should be null"
->>>>>>> 1722079a
+        assert catalog["errors"] is None, "errors should be null"