import pytest

from dbt.tests.util import run_dbt, get_manifest
from tests.functional.exposures.fixtures import (
    models_sql,
    second_model_sql,
    simple_exposure_yml,
    source_schema_yml,
<<<<<<< HEAD
    metrics_schema_yml
=======
    metrics_schema_yml,
>>>>>>> 3aeab737
)


class TestBasicExposures:
    @pytest.fixture(scope="class")
    def models(self):
        return {
            "exposure.yml": simple_exposure_yml,
            "model.sql": models_sql,
            "second_model.sql": second_model_sql,
            "schema.yml": source_schema_yml,
            "metrics.yml": metrics_schema_yml,
        }

    def test_names_with_spaces(self, project):
        run_dbt(["run"])
        manifest = get_manifest(project.project_root)
        exposure_ids = list(manifest.exposures.keys())
        expected_exposure_ids = [
            "exposure.test.simple_exposure",
            "exposure.test.notebook_exposure",
        ]
        assert exposure_ids == expected_exposure_ids
        assert manifest.exposures["exposure.test.simple_exposure"].label == "simple exposure label"

    def test_depends_on(self, project):
        run_dbt(["run"])
        manifest = get_manifest(project.project_root)
        exposure_depends_on = manifest.exposures["exposure.test.simple_exposure"].depends_on.nodes
        expected_exposure_depends_on = [
<<<<<<< HEAD
            'source.test.test_source.test_table',
            'model.test.model',
            'metric.test.metric'
=======
            "source.test.test_source.test_table",
            "model.test.model",
            "metric.test.metric",
>>>>>>> 3aeab737
        ]
        assert sorted(exposure_depends_on) == sorted(expected_exposure_depends_on)<|MERGE_RESOLUTION|>--- conflicted
+++ resolved
@@ -6,11 +6,7 @@
     second_model_sql,
     simple_exposure_yml,
     source_schema_yml,
-<<<<<<< HEAD
-    metrics_schema_yml
-=======
     metrics_schema_yml,
->>>>>>> 3aeab737
 )
 
 
@@ -41,14 +37,8 @@
         manifest = get_manifest(project.project_root)
         exposure_depends_on = manifest.exposures["exposure.test.simple_exposure"].depends_on.nodes
         expected_exposure_depends_on = [
-<<<<<<< HEAD
-            'source.test.test_source.test_table',
-            'model.test.model',
-            'metric.test.metric'
-=======
             "source.test.test_source.test_table",
             "model.test.model",
             "metric.test.metric",
->>>>>>> 3aeab737
         ]
         assert sorted(exposure_depends_on) == sorted(expected_exposure_depends_on)