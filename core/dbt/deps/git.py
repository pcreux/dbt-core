--- conflicted
+++ resolved
@@ -10,11 +10,7 @@
     GitPackage,
 )
 from dbt.deps.base import PinnedPackage, UnpinnedPackage, get_downloads_path
-<<<<<<< HEAD
-from dbt.exceptions import ExecutableError, MultipleVersionGitDeps
-=======
 from dbt.exceptions import ExecutableError, MultipleVersionGitDepsError
->>>>>>> 3aeab737
 from dbt.events.functions import fire_event, warn_or_error
 from dbt.events.types import EnsureGitInstalled, DepsUnpinned
 
@@ -88,13 +84,8 @@
 
         if (self.revision == "HEAD" or self.revision in ("main", "master")) and self.warn_unpinned:
             warn_or_error(DepsUnpinned(git=self.git))
-<<<<<<< HEAD
         partial = PartialProject.from_project_root(path)
         return partial.render_package_metadata(renderer)
-=======
-        loaded = Project.from_project_root(path, renderer)
-        return ProjectPackageMetadata.from_project(loaded)
->>>>>>> 3aeab737
 
     def install(self, project, renderer):
         dest_path = self.get_installation_path(project, renderer)
@@ -155,11 +146,7 @@
         if len(requested) == 0:
             requested = {"HEAD"}
         elif len(requested) > 1:
-<<<<<<< HEAD
-            raise MultipleVersionGitDeps(self.git, requested)
-=======
             raise MultipleVersionGitDepsError(self.git, requested)
->>>>>>> 3aeab737
 
         return GitPinnedPackage(
             git=self.git,
