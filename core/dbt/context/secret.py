--- conflicted
+++ resolved
@@ -4,11 +4,7 @@
 from .base import BaseContext, contextmember
 
 from dbt.constants import SECRET_ENV_PREFIX, DEFAULT_ENV_PLACEHOLDER
-<<<<<<< HEAD
-from dbt.exceptions import EnvVarMissing
-=======
 from dbt.exceptions import EnvVarMissingError
->>>>>>> 3aeab737
 
 
 SECRET_PLACEHOLDER = "$$$DBT_SECRET_START$$${}$$$DBT_SECRET_END$$$"
@@ -54,11 +50,7 @@
                 self.env_vars[var] = return_value if var in os.environ else DEFAULT_ENV_PLACEHOLDER
             return return_value
         else:
-<<<<<<< HEAD
-            raise EnvVarMissing(var)
-=======
             raise EnvVarMissingError(var)
->>>>>>> 3aeab737
 
 
 def generate_secret_context(cli_vars: Dict[str, Any]) -> Dict[str, Any]:
