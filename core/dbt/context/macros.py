--- conflicted
+++ resolved
@@ -3,11 +3,7 @@
 from dbt.clients.jinja import MacroGenerator, MacroStack
 from dbt.contracts.graph.nodes import Macro
 from dbt.include.global_project import PROJECT_NAME as GLOBAL_PROJECT_NAME
-<<<<<<< HEAD
-from dbt.exceptions import DuplicateMacroName, PackageNotFoundForMacro
-=======
 from dbt.exceptions import DuplicateMacroNameError, PackageNotFoundForMacroError
->>>>>>> 3aeab737
 
 
 FlatNamespace = Dict[str, MacroGenerator]
@@ -79,11 +75,7 @@
         elif package_name in self.packages:
             return self.packages[package_name].get(name)
         else:
-<<<<<<< HEAD
-            raise PackageNotFoundForMacro(package_name)
-=======
             raise PackageNotFoundForMacroError(package_name)
->>>>>>> 3aeab737
 
 
 # This class builds the MacroNamespace by adding macros to
@@ -130,11 +122,7 @@
             hierarchy[macro.package_name] = namespace
 
         if macro.name in namespace:
-<<<<<<< HEAD
-            raise DuplicateMacroName(macro_func.macro, macro, macro.package_name)
-=======
             raise DuplicateMacroNameError(macro_func.macro, macro, macro.package_name)
->>>>>>> 3aeab737
         hierarchy[macro.package_name][macro.name] = macro_func
 
     def add_macro(self, macro: Macro, ctx: Dict[str, Any]):
