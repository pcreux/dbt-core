--- conflicted
+++ resolved
@@ -35,13 +35,10 @@
     UnpatchedSourceDefinition,
     Exposure,
     Metric,
-<<<<<<< HEAD
     Entity,
-=======
     Group,
     ManifestNode,
     GraphMemberNode,
->>>>>>> 0ef9931d
 )
 from dbt.contracts.graph.unparsed import (
     HasColumnDocs,
@@ -90,7 +87,6 @@
     TestBlock,
     Testable,
 )
-<<<<<<< HEAD
 from dbt.utils import get_pseudo_test_path, coerce_dict_str
 from dbt.semantic.transformations.entity_transformations.boolean_measure_aggregation import BooleanMeasureAggregation
 from dbt.semantic.transformations.entity_transformations.composite_identifier_expressions import CompositeIdentifierExpressionRule
@@ -101,9 +97,7 @@
 from dbt.semantic.transformations.entity_transformations.proxy_measure import ProxyMeasure
 from dbt.semantic.transformations.metric_transformations.add_input_metric_measures import AddInputMetricMeasures
 from dbt.semantic.transformations.metric_transformations.convert_type_params import ConvertTypeParams
-=======
 from dbt.utils import get_pseudo_test_path, coerce_dict_str, md5
->>>>>>> 0ef9931d
 
 
 TestDef = Union[str, Dict[str, Any]]
@@ -1483,7 +1477,6 @@
                 raise YamlParseDictError(self.yaml.path, self.key, data, exc)
             self.parse_metric(unparsed)
 
-<<<<<<< HEAD
     def transform(self):
         ##We validate here for the input metric measurs because
         ## we need all of the metrics to be parsed. This exists for 
@@ -1492,7 +1485,6 @@
         for metric in metrics:
             metric = AddInputMetricMeasures.add_input_metrics(metric=metric,metrics=metrics)
             # self.update_metric
-=======
 
 class GroupParser(YamlReader):
     def __init__(self, schema_parser: SchemaParser, yaml: YamlBlock):
@@ -1525,5 +1517,4 @@
             except (ValidationError, JSONValidationError) as exc:
                 raise YamlParseDictError(self.yaml.path, self.key, data, exc)
 
-            self.parse_group(unparsed)
->>>>>>> 0ef9931d
+            self.parse_group(unparsed)