import datetime
import time
from abc import ABCMeta, abstractmethod
from dataclasses import dataclass, field
from typing import Any, Callable, Dict, Generic, Iterable, List, Optional, Type, TypeVar

from dbt.artifacts.resources import RefArgs
from dbt.artifacts.resources.v1.model import CustomGranularity, TimeSpine
from dbt.clients.jinja_static import statically_parse_ref_or_source
from dbt.clients.yaml_helper import load_yaml_text
from dbt.config import RuntimeConfig
from dbt.context.configured import SchemaYamlVars, generate_schema_yml_context
from dbt.context.context_config import ContextConfig
from dbt.contracts.files import SchemaSourceFile, SourceFile
from dbt.contracts.graph.manifest import Manifest
from dbt.contracts.graph.nodes import (
    ModelNode,
    ParsedMacroPatch,
    ParsedNodePatch,
    ParsedSingularTestPatch,
    UnpatchedSourceDefinition,
)
from dbt.contracts.graph.unparsed import (
    HasColumnDocs,
    HasColumnTests,
    SourcePatch,
    UnparsedAnalysisUpdate,
    UnparsedMacroUpdate,
    UnparsedModelUpdate,
    UnparsedNodeUpdate,
    UnparsedSingularTestUpdate,
    UnparsedSourceDefinition,
)
from dbt.events.types import (
    MacroNotFoundForPatch,
    NoNodeForYamlKey,
    UnsupportedConstraintMaterialization,
    ValidationWarning,
    WrongResourceSchemaFile,
)
from dbt.exceptions import (
    DbtInternalError,
    DuplicateMacroPatchNameError,
    DuplicatePatchPathError,
    DuplicateSourcePatchNameError,
    InvalidAccessTypeError,
    JSONValidationError,
    ParsingError,
    YamlLoadError,
    YamlParseDictError,
    YamlParseListError,
)
from dbt.node_types import AccessType, NodeType
from dbt.parser.base import SimpleParser
from dbt.parser.common import (
    ParserRef,
    TargetBlock,
    TestBlock,
    VersionedTestBlock,
    YamlBlock,
    schema_file_keys_to_resource_types,
    trimmed,
)
from dbt.parser.schema_generic_tests import SchemaGenericTestParser
from dbt.parser.schema_renderer import SchemaYamlRenderer
from dbt.parser.search import FileBlock
from dbt.utils import coerce_dict_str
from dbt_common.contracts.constraints import ConstraintType, ModelLevelConstraint
from dbt_common.dataclass_schema import ValidationError, dbtClassMixin
from dbt_common.events.functions import warn_or_error
from dbt_common.exceptions import DbtValidationError
from dbt_common.utils import deep_merge

# ===============================================================================
#  Schema Parser classes
#
# The SchemaParser is a subclass of the SimpleParser from base.py, as is
# the SchemaGenericTestParser. The schema sub-parsers are all subclasses of
# the YamlReader parsing class. Most of the action in creating SourceDefinition
# nodes actually happens in the SourcePatcher class, in sources.py, which is
# called as a late-stage parsing step in manifest.py.
#
# The "patch" parsers read yaml config and properties and apply them to
# nodes that were already created from sql files.
#
# The SchemaParser and SourcePatcher both use the SchemaGenericTestParser
# (in schema_generic_tests.py) to create generic test nodes.
#
#  YamlReader
#      MetricParser (metrics) [schema_yaml_readers.py]
#      ExposureParser (exposures) [schema_yaml_readers.py]
#      GroupParser  (groups) [schema_yaml_readers.py]
#      SourceParser (sources)
#      PatchParser
#          MacroPatchParser (macros)
#          NodePatchParser
#              ModelPatchParser (models)
#              AnalysisPatchParser (analyses)
#              TestablePatchParser (seeds, snapshots)
#
# ===============================================================================


def yaml_from_file(source_file: SchemaSourceFile) -> Optional[Dict[str, Any]]:
    """If loading the yaml fails, raise an exception."""
    try:
        # source_file.contents can sometimes be None
        contents = load_yaml_text(source_file.contents or "", source_file.path)

        if contents is None:
            return contents

        if not isinstance(contents, dict):
            raise DbtValidationError(
                f"Contents of file '{source_file.original_file_path}' are not valid. Dictionary expected."
            )

        # When loaded_loaded_at_field is defined as None or null, it shows up in
        # the dict but when it is not defined, it does not show up in the dict
        # We need to capture this to be able to override source level settings later.
        for source in contents.get("sources", []):
            for table in source.get("tables", []):
                if "loaded_at_field" in table:
                    table["loaded_at_field_present"] = True

        return contents
    except DbtValidationError as e:
        raise YamlLoadError(
            project_name=source_file.project_name, path=source_file.path.relative_path, exc=e
        )


# This is the main schema file parser, but almost everything happens in the
# the schema sub-parsers.
class SchemaParser(SimpleParser[YamlBlock, ModelNode]):
    def __init__(
        self,
        project: RuntimeConfig,
        manifest: Manifest,
        root_project: RuntimeConfig,
    ) -> None:
        super().__init__(project, manifest, root_project)

        self.generic_test_parser = SchemaGenericTestParser(project, manifest, root_project)

        self.schema_yaml_vars = SchemaYamlVars()
        self.render_ctx = generate_schema_yml_context(
            self.root_project, self.project.project_name, self.schema_yaml_vars
        )

    # This is unnecessary, but mypy was requiring it. Clean up parser code so
    # we don't have to do this.
    def parse_from_dict(self, dct):
        pass

    @classmethod
    def get_compiled_path(cls, block: FileBlock) -> str:
        # should this raise an error?
        return block.path.relative_path

    @property
    def resource_type(self) -> NodeType:
        return NodeType.Test

    def parse_file(self, block: FileBlock, dct: Optional[Dict] = None) -> None:
        assert isinstance(block.file, SchemaSourceFile)

        # If partially parsing, dct should be from pp_dict, otherwise
        # dict_from_yaml
        if dct:
            # contains the FileBlock and the data (dictionary)
            yaml_block = YamlBlock.from_file_block(block, dct)

            parser: YamlReader

            # There are 9 different yaml lists which are parsed by different parsers:
            # Model, Seed, Snapshot, Source, Macro, Analysis, Exposure, Metric, Group

            # ModelPatchParser.parse()
            if "models" in dct:
                # the models are already in the manifest as nodes when we reach this code,
                # even if they are disabled in the schema file
                model_parse_result = ModelPatchParser(self, yaml_block, "models").parse()
                for versioned_test_block in model_parse_result.versioned_test_blocks:
                    self.generic_test_parser.parse_versioned_tests(versioned_test_block)

            # PatchParser.parse()
            if "seeds" in dct:
                seed_parse_result = TestablePatchParser(self, yaml_block, "seeds").parse()
                for test_block in seed_parse_result.test_blocks:
                    self.generic_test_parser.parse_tests(test_block)

            # PatchParser.parse()
            if "snapshots" in dct:
                self._add_yaml_snapshot_nodes_to_manifest(dct["snapshots"], block)
                snapshot_parse_result = TestablePatchParser(self, yaml_block, "snapshots").parse()
                for test_block in snapshot_parse_result.test_blocks:
                    self.generic_test_parser.parse_tests(test_block)

            # This parser uses SourceParser.parse() which doesn't return
            # any test blocks. Source tests are handled at a later point
            # in the process.
            if "sources" in dct:
                parser = SourceParser(self, yaml_block, "sources")
                parser.parse()

            # PatchParser.parse() (but never test_blocks)
            if "macros" in dct:
                parser = MacroPatchParser(self, yaml_block, "macros")
                parser.parse()

            if "data_tests" in dct:
                parser = SingularTestPatchParser(self, yaml_block, "data_tests")
                parser.parse()

            # PatchParser.parse() (but never test_blocks)
            if "analyses" in dct:
                parser = AnalysisPatchParser(self, yaml_block, "analyses")
                parser.parse()

            # ExposureParser.parse()
            if "exposures" in dct:
                from dbt.parser.schema_yaml_readers import ExposureParser

                exp_parser = ExposureParser(self, yaml_block)
                exp_parser.parse()

            # MetricParser.parse()
            if "metrics" in dct:
                from dbt.parser.schema_yaml_readers import MetricParser

                metric_parser = MetricParser(self, yaml_block)
                metric_parser.parse()

            # GroupParser.parse()
            if "groups" in dct:
                from dbt.parser.schema_yaml_readers import GroupParser

                group_parser = GroupParser(self, yaml_block)
                group_parser.parse()

            if "semantic_models" in dct:
                from dbt.parser.schema_yaml_readers import SemanticModelParser

                semantic_model_parser = SemanticModelParser(self, yaml_block)
                semantic_model_parser.parse()

            if "unit_tests" in dct:
                from dbt.parser.unit_tests import UnitTestParser

                unit_test_parser = UnitTestParser(self, yaml_block)
                unit_test_parser.parse()

            if "saved_queries" in dct:
                from dbt.parser.schema_yaml_readers import SavedQueryParser

                saved_query_parser = SavedQueryParser(self, yaml_block)
                saved_query_parser.parse()

    def _add_yaml_snapshot_nodes_to_manifest(
        self, snapshots: List[Dict[str, Any]], block: FileBlock
    ) -> None:
        """We support the creation of simple snapshots in yaml, without an
        accompanying SQL definition. For such snapshots, the user must supply
        a 'relation' property to indicate the target of the snapshot. This
        function looks for such snapshots and adds a node to manifest for each
        one we find, since they were not added during SQL parsing."""

        rebuild_refs = False
        for snapshot in snapshots:
            if "relation" in snapshot:
                from dbt.parser import SnapshotParser

                if "name" not in snapshot:
                    raise ParsingError("A snapshot must define the 'name' property. ")

                # Reuse the logic of SnapshotParser as far as possible to create
                # a new node we can add to the manifest.
                parser = SnapshotParser(self.project, self.manifest, self.root_project)
                fqn = parser.get_fqn_prefix(block.path.relative_path)
                fqn.append(snapshot["name"])
                snapshot_node = parser._create_parsetime_node(
                    block,
                    self.get_compiled_path(block),
                    parser.initial_config(fqn),
                    fqn,
                    snapshot["name"],
                )

                # Parse the expected ref() or source() expression given by
                # 'relation' so that we know what we are snapshotting.
                source_or_ref = statically_parse_ref_or_source(snapshot["relation"])
                if isinstance(source_or_ref, RefArgs):
                    snapshot_node.refs.append(source_or_ref)
                else:
                    snapshot_node.sources.append(source_or_ref)

                # Implement the snapshot SQL as a simple select *
                snapshot_node.raw_code = "select * from {{ " + snapshot["relation"] + " }}"

                # Add our new node to the manifest, and note that ref lookup collections
                # will need to be rebuilt.
                self.manifest.add_node_nofile(snapshot_node)
                rebuild_refs = True

        if rebuild_refs:
            self.manifest.rebuild_ref_lookup()


Parsed = TypeVar(
    "Parsed", UnpatchedSourceDefinition, ParsedNodePatch, ParsedMacroPatch, ParsedSingularTestPatch
)
NodeTarget = TypeVar("NodeTarget", UnparsedNodeUpdate, UnparsedAnalysisUpdate, UnparsedModelUpdate)
NonSourceTarget = TypeVar(
    "NonSourceTarget",
    UnparsedNodeUpdate,
    UnparsedAnalysisUpdate,
    UnparsedMacroUpdate,
    UnparsedModelUpdate,
    UnparsedSingularTestUpdate,
)


@dataclass
class ParseResult:
    test_blocks: List[TestBlock] = field(default_factory=list)
    versioned_test_blocks: List[VersionedTestBlock] = field(default_factory=list)


# abstract base class (ABCMeta)
# Many subclasses: MetricParser, ExposureParser, GroupParser, SourceParser,
# PatchParser, SemanticModelParser, SavedQueryParser, UnitTestParser
class YamlReader(metaclass=ABCMeta):
    def __init__(self, schema_parser: SchemaParser, yaml: YamlBlock, key: str) -> None:
        self.schema_parser: SchemaParser = schema_parser
        # key: models, seeds, snapshots, sources, macros,
        # analyses, exposures, unit_tests
        self.key: str = key
        self.yaml: YamlBlock = yaml
        self.schema_yaml_vars: SchemaYamlVars = SchemaYamlVars()
        self.render_ctx = generate_schema_yml_context(
            self.schema_parser.root_project,
            self.schema_parser.project.project_name,
            self.schema_yaml_vars,
        )
        self.renderer: SchemaYamlRenderer = SchemaYamlRenderer(self.render_ctx, self.key)

    @property
    def manifest(self) -> Manifest:
        return self.schema_parser.manifest

    @property
    def project(self) -> RuntimeConfig:
        return self.schema_parser.project

    @property
    def default_database(self) -> str:
        return self.schema_parser.default_database

    @property
    def root_project(self) -> RuntimeConfig:
        return self.schema_parser.root_project

    # for the different schema subparsers ('models', 'source', etc)
    # get the list of dicts pointed to by the key in the yaml config,
    # ensure that the dicts have string keys
    def get_key_dicts(self) -> Iterable[Dict[str, Any]]:
        data = self.yaml.data.get(self.key, [])
        if not isinstance(data, list):
            raise ParsingError(
                "{} must be a list, got {} instead: ({})".format(
                    self.key, type(data), trimmed(str(data))
                )
            )
        path = self.yaml.path.original_file_path

        # for each dict in the data (which is a list of dicts)
        for entry in data:

            # check that entry is a dict and that all dict values
            # are strings
            if coerce_dict_str(entry) is None:
                raise YamlParseListError(path, self.key, data, "expected a dict with string keys")

            if "name" not in entry and "model" not in entry:
                raise ParsingError("Entry did not contain a name")

            unrendered_config = {}
            if "config" in entry:
                unrendered_config = entry["config"]

            unrendered_version_configs = {}
            if "versions" in entry:
                for version in entry["versions"]:
                    if "v" in version:
                        unrendered_version_configs[version["v"]] = version.get("config", {})

            # Render the data (except for tests, data_tests and descriptions).
            # See the SchemaYamlRenderer
            entry = self.render_entry(entry)

            schema_file = self.yaml.file
            assert isinstance(schema_file, SchemaSourceFile)

            if unrendered_config:
                schema_file.add_unrendered_config(unrendered_config, self.key, entry["name"])

            for version, unrendered_version_config in unrendered_version_configs.items():
                schema_file.add_unrendered_config(
                    unrendered_version_config, self.key, entry["name"], version
                )

            if self.schema_yaml_vars.env_vars:
                self.schema_parser.manifest.env_vars.update(self.schema_yaml_vars.env_vars)
<<<<<<< HEAD
                schema_file = self.yaml.file
                assert isinstance(schema_file, SchemaSourceFile)
                for env_var in self.schema_yaml_vars.env_vars.keys():
                    schema_file.add_env_var(env_var, self.key, entry["name"])
=======
>>>>>>> 5e3d4182
                for var in self.schema_yaml_vars.env_vars.keys():
                    schema_file.add_env_var(var, self.key, entry["name"])
                self.schema_yaml_vars.env_vars = {}

            if self.schema_yaml_vars.vars:
                schema_file = self.yaml.file
                assert isinstance(schema_file, SchemaSourceFile)
                schema_file.add_vars(self.schema_yaml_vars.vars, self.key, entry["name"])
                self.schema_yaml_vars.vars = {}

            yield entry

    def render_entry(self, dct):
        try:
            # This does a deep_map which will fail if there are circular references
            dct = self.renderer.render_data(dct)
        except ParsingError as exc:
            raise ParsingError(
                f"Failed to render {self.yaml.file.path.original_file_path} from "
                f"project {self.project.project_name}: {exc}"
            ) from exc
        return dct

    @abstractmethod
    def parse(self) -> Optional[ParseResult]:
        raise NotImplementedError("parse is abstract")


T = TypeVar("T", bound=dbtClassMixin)


# This parses the 'sources' keys in yaml files.
class SourceParser(YamlReader):
    def _target_from_dict(self, cls: Type[T], data: Dict[str, Any]) -> T:
        path = self.yaml.path.original_file_path
        try:
            cls.validate(data)
            return cls.from_dict(data)
        except (ValidationError, JSONValidationError) as exc:
            raise YamlParseDictError(path, self.key, data, exc)

    # This parse method takes the yaml dictionaries in 'sources' keys and uses them
    # to create UnparsedSourceDefinition objects. They are then turned
    # into UnpatchedSourceDefinition objects in 'add_source_definitions'
    # or SourcePatch objects in 'add_source_patch'
    def parse(self) -> ParseResult:
        # get a verified list of dicts for the key handled by this parser
        for data in self.get_key_dicts():
            data = self.project.credentials.translate_aliases(data, recurse=True)

            is_override = "overrides" in data
            if is_override:
                data["path"] = self.yaml.path.original_file_path
                patch = self._target_from_dict(SourcePatch, data)
                assert isinstance(self.yaml.file, SchemaSourceFile)
                source_file = self.yaml.file
                # source patches must be unique
                key = (patch.overrides, patch.name)
                if key in self.manifest.source_patches:
                    raise DuplicateSourcePatchNameError(patch, self.manifest.source_patches[key])
                self.manifest.source_patches[key] = patch
                source_file.source_patches.append(key)
            else:
                source = self._target_from_dict(UnparsedSourceDefinition, data)
                self.add_source_definitions(source)
        return ParseResult()

    def add_source_definitions(self, source: UnparsedSourceDefinition) -> None:
        package_name = self.project.project_name
        original_file_path = self.yaml.path.original_file_path
        fqn_path = self.yaml.path.relative_path
        for table in source.tables:
            unique_id = ".".join([NodeType.Source, package_name, source.name, table.name])

            # the FQN is project name / path elements /source_name /table_name
            fqn = self.schema_parser.get_fqn_prefix(fqn_path)
            fqn.extend([source.name, table.name])

            source_def = UnpatchedSourceDefinition(
                source=source,
                table=table,
                path=original_file_path,
                original_file_path=original_file_path,
                package_name=package_name,
                unique_id=unique_id,
                resource_type=NodeType.Source,
                fqn=fqn,
                name=f"{source.name}_{table.name}",
            )
            assert isinstance(self.yaml.file, SchemaSourceFile)
            source_file: SchemaSourceFile = self.yaml.file
            self.manifest.add_source(source_file, source_def)


# This class has two subclasses: NodePatchParser and MacroPatchParser
class PatchParser(YamlReader, Generic[NonSourceTarget, Parsed]):
    @abstractmethod
    def _target_type(self) -> Type[NonSourceTarget]:
        raise NotImplementedError("_target_type not implemented")

    @abstractmethod
    def get_block(self, node: NonSourceTarget) -> TargetBlock:
        raise NotImplementedError("get_block is abstract")

    @abstractmethod
    def parse_patch(self, block: TargetBlock[NonSourceTarget], refs: ParserRef) -> None:
        raise NotImplementedError("parse_patch is abstract")

    def parse(self) -> ParseResult:
        node: NonSourceTarget
        # This will always be empty if the node a macro or analysis
        test_blocks: List[TestBlock] = []
        # This will always be empty if the node is _not_ a model
        versioned_test_blocks: List[VersionedTestBlock] = []

        # get list of 'node' objects
        # UnparsedNodeUpdate (TestablePatchParser, models, seeds, snapshots)
        #      = HasColumnTests, HasTests
        # UnparsedAnalysisUpdate (UnparsedAnalysisParser, analyses)
        #      = HasColumnDocs, HasDocs
        # UnparsedMacroUpdate (MacroPatchParser, 'macros')
        #      = HasDocs
        # correspond to this parser's 'key'
        for node in self.get_unparsed_target():
            # node_block is a TargetBlock (Macro or Analysis)
            # or a TestBlock (all of the others)
            node_block = self.get_block(node)
            if isinstance(node_block, TestBlock):
                # TestablePatchParser = seeds, snapshots
                test_blocks.append(node_block)
            if isinstance(node_block, VersionedTestBlock):
                # models
                versioned_test_blocks.append(node_block)
            if isinstance(node, (HasColumnDocs, HasColumnTests)):
                # UnparsedNodeUpdate and UnparsedAnalysisUpdate
                refs: ParserRef = ParserRef.from_target(node)
            else:
                refs = ParserRef()

            # There's no unique_id on the node yet so cannot add to disabled dict
            self.parse_patch(node_block, refs)

        return ParseResult(test_blocks, versioned_test_blocks)

    def get_unparsed_target(self) -> Iterable[NonSourceTarget]:
        path = self.yaml.path.original_file_path

        # get verified list of dicts for the 'key' that this
        # parser handles
        key_dicts = self.get_key_dicts()
        for data in key_dicts:
            # add extra data to each dict. This updates the dicts
            # in the parser yaml
            data.update(
                {
                    "original_file_path": path,
                    "yaml_key": self.key,
                    "package_name": self.project.project_name,
                }
            )
            try:
                # target_type: UnparsedNodeUpdate, UnparsedAnalysisUpdate,
                # or UnparsedMacroUpdate
                self._target_type().validate(data)
                if self.key != "macros":
                    # macros don't have the 'config' key support yet
                    self.normalize_meta_attribute(data, path)
                    self.normalize_docs_attribute(data, path)
                    self.normalize_group_attribute(data, path)
                    self.normalize_contract_attribute(data, path)
                    self.normalize_access_attribute(data, path)
                # `tests` has been deprecated, convert to `data_tests` here if present
                self.validate_data_tests(data)
                node = self._target_type().from_dict(data)
            except (ValidationError, JSONValidationError) as exc:
                raise YamlParseDictError(path, self.key, data, exc)
            else:
                yield node

    # We want to raise an error if some attributes are in two places, and move them
    # from toplevel to config if necessary
    def normalize_attribute(self, data, path, attribute) -> None:
        if attribute in data:
            if "config" in data and attribute in data["config"]:
                raise ParsingError(
                    f"""
                    In {path}: found {attribute} dictionary in 'config' dictionary and as top-level key.
                    Remove the top-level key and define it under 'config' dictionary only.
                """.strip()
                )
            else:
                if "config" not in data:
                    data["config"] = {}
                data["config"][attribute] = data.pop(attribute)

    def normalize_meta_attribute(self, data, path) -> None:
        return self.normalize_attribute(data, path, "meta")

    def normalize_docs_attribute(self, data, path) -> None:
        return self.normalize_attribute(data, path, "docs")

    def normalize_group_attribute(self, data, path) -> None:
        return self.normalize_attribute(data, path, "group")

    def normalize_contract_attribute(self, data, path) -> None:
        return self.normalize_attribute(data, path, "contract")

    def normalize_access_attribute(self, data, path) -> None:
        return self.normalize_attribute(data, path, "access")

    @property
    def is_root_project(self) -> bool:
        if self.root_project.project_name == self.project.project_name:
            return True
        return False

    def validate_data_tests(self, data) -> None:
        # Rename 'tests' -> 'data_tests' at both model-level and column-level
        # Raise a validation error if the user has defined both names
        def validate_and_rename(data, is_root_project: bool) -> None:
            if data.get("tests"):
                if "tests" in data and "data_tests" in data:
                    raise ValidationError(
                        "Invalid test config: cannot have both 'tests' and 'data_tests' defined"
                    )
                data["data_tests"] = data.pop("tests")

        # model-level tests
        validate_and_rename(data, self.is_root_project)

        # column-level tests
        if data.get("columns"):
            for column in data["columns"]:
                validate_and_rename(column, self.is_root_project)

        # versioned models
        if data.get("versions"):
            for version in data["versions"]:
                validate_and_rename(version, self.is_root_project)
                if version.get("columns"):
                    for column in version["columns"]:
                        validate_and_rename(column, self.is_root_project)

    def patch_node_config(self, node, patch) -> None:
        if "access" in patch.config:
            if AccessType.is_valid(patch.config["access"]):
                patch.config["access"] = AccessType(patch.config["access"])
            else:
                raise InvalidAccessTypeError(
                    unique_id=node.unique_id,
                    field_value=patch.config["access"],
                )
        # Get the ContextConfig that's used in calculating the config
        # This must match the model resource_type that's being patched
        config = ContextConfig(
            self.schema_parser.root_project,
            node.fqn,
            node.resource_type,
            self.schema_parser.project.project_name,
        )
        # We need to re-apply the config_call_dict after the patch config
        config._config_call_dict = node.config_call_dict
        config._unrendered_config_call_dict = node.unrendered_config_call_dict
        self.schema_parser.update_parsed_node_config(
            node,
            config,
            patch_config_dict=patch.config,
            patch_file_id=patch.file_id,
        )


# Subclasses of NodePatchParser: TestablePatchParser, ModelPatchParser, AnalysisPatchParser,
# so models, seeds, snapshots, analyses
class NodePatchParser(PatchParser[NodeTarget, ParsedNodePatch], Generic[NodeTarget]):
    def parse_patch(self, block: TargetBlock[NodeTarget], refs: ParserRef) -> None:
        # We're not passing the ParsedNodePatch around anymore, so we
        # could possibly skip creating one. Leaving here for now for
        # code consistency.
        deprecation_date: Optional[datetime.datetime] = None
        time_spine: Optional[TimeSpine] = None
        assert isinstance(self.yaml.file, SchemaSourceFile)
        source_file: SchemaSourceFile = self.yaml.file

        if isinstance(block.target, UnparsedModelUpdate):
            deprecation_date = block.target.deprecation_date
            time_spine = (
                TimeSpine(
                    standard_granularity_column=block.target.time_spine.standard_granularity_column,
                    custom_granularities=[
                        CustomGranularity(
                            name=custom_granularity.name,
                            column_name=custom_granularity.column_name,
                        )
                        for custom_granularity in block.target.time_spine.custom_granularities
                    ],
                )
                if block.target.time_spine
                else None
            )
        patch = ParsedNodePatch(
            name=block.target.name,
            original_file_path=block.target.original_file_path,
            yaml_key=block.target.yaml_key,
            package_name=block.target.package_name,
            description=block.target.description,
            columns=refs.column_info,
            meta=block.target.meta,
            docs=block.target.docs,
            config=block.target.config,
            access=block.target.access,
            version=None,
            latest_version=None,
            constraints=block.target.constraints,
            deprecation_date=deprecation_date,
            time_spine=time_spine,
            vars=source_file.get_vars(block.target.yaml_key, block.target.name),
        )

        if patch.yaml_key in ["models", "seeds", "snapshots"]:
            unique_id = self.manifest.ref_lookup.get_unique_id(
                patch.name, self.project.project_name, None
            ) or self.manifest.ref_lookup.get_unique_id(patch.name, None, None)

            if unique_id:
                resource_type = NodeType(unique_id.split(".")[0])
                if resource_type.pluralize() != patch.yaml_key:
                    warn_or_error(
                        WrongResourceSchemaFile(
                            patch_name=patch.name,
                            resource_type=resource_type,
                            plural_resource_type=resource_type.pluralize(),
                            yaml_key=patch.yaml_key,
                            file_path=patch.original_file_path,
                        )
                    )
                    return

        elif patch.yaml_key == "analyses":
            unique_id = self.manifest.analysis_lookup.get_unique_id(patch.name, None, None)
        else:
            raise DbtInternalError(
                f"Unexpected yaml_key {patch.yaml_key} for patch in "
                f"file {source_file.path.original_file_path}"
            )
        # handle disabled nodes
        if unique_id is None:
            # Node might be disabled. Following call returns list of matching disabled nodes
            resource_type = schema_file_keys_to_resource_types[patch.yaml_key]
            found_nodes = self.manifest.disabled_lookup.find(
                patch.name, patch.package_name, resource_types=[resource_type]
            )
            if found_nodes:
                if len(found_nodes) > 1 and patch.config.get("enabled"):
                    # There are multiple disabled nodes for this model and the schema file wants to enable one.
                    # We have no way to know which one to enable.
                    resource_type = found_nodes[0].unique_id.split(".")[0]
                    msg = (
                        f"Found {len(found_nodes)} matching disabled nodes for "
                        f"{resource_type} '{patch.name}'. Multiple nodes for the same "
                        "unique id cannot be enabled in the schema file. They must be enabled "
                        "in `dbt_project.yml` or in the sql files."
                    )
                    raise ParsingError(msg)

                # all nodes in the disabled dict have the same unique_id so just grab the first one
                # to append with the unique id
                source_file.append_patch(patch.yaml_key, found_nodes[0].unique_id)
                for node in found_nodes:
                    node.patch_path = source_file.file_id
                    # re-calculate the node config with the patch config.  Always do this
                    # for the case when no config is set to ensure the default of true gets captured
                    if patch.config:
                        self.patch_node_config(node, patch)

                    self.patch_node_properties(node, patch)
            else:
                warn_or_error(
                    NoNodeForYamlKey(
                        patch_name=patch.name,
                        yaml_key=patch.yaml_key,
                        file_path=source_file.path.original_file_path,
                    )
                )
                return

        # patches can't be overwritten
        node = self.manifest.nodes.get(unique_id)
        if node:
            if node.patch_path:
                package_name, existing_file_path = node.patch_path.split("://")
                raise DuplicatePatchPathError(patch, existing_file_path)

            source_file.append_patch(patch.yaml_key, node.unique_id)
            # re-calculate the node config with the patch config.  Always do this
            # for the case when no config is set to ensure the default of true gets captured
            if patch.config:
                self.patch_node_config(node, patch)

            self.patch_node_properties(node, patch)

    def patch_node_properties(self, node, patch: "ParsedNodePatch") -> None:
        """Given a ParsedNodePatch, add the new information to the node."""
        # explicitly pick out the parts to update so we don't inadvertently
        # step on the model name or anything
        # Note: config should already be updated
        node.patch_path = patch.file_id
        # update created_at so process_docs will run in partial parsing
        node.created_at = time.time()
        node.description = patch.description
        node.columns = patch.columns
        node.name = patch.name
        # Prefer node-level vars to vars from patch
        node.vars = {**patch.vars, **node.vars}

        if not isinstance(node, ModelNode):
            for attr in ["latest_version", "access", "version", "constraints"]:
                if getattr(patch, attr):
                    warn_or_error(
                        ValidationWarning(
                            field_name=attr,
                            resource_type=node.resource_type.value,
                            node_name=patch.name,
                        )
                    )


# TestablePatchParser = seeds, snapshots
class TestablePatchParser(NodePatchParser[UnparsedNodeUpdate]):
    __test__ = False

    def get_block(self, node: UnparsedNodeUpdate) -> TestBlock:
        return TestBlock.from_yaml_block(self.yaml, node)

    def _target_type(self) -> Type[UnparsedNodeUpdate]:
        return UnparsedNodeUpdate


class ModelPatchParser(NodePatchParser[UnparsedModelUpdate]):
    def get_block(self, node: UnparsedModelUpdate) -> VersionedTestBlock:
        return VersionedTestBlock.from_yaml_block(self.yaml, node)

    def parse_patch(self, block: TargetBlock[UnparsedModelUpdate], refs: ParserRef) -> None:
        target = block.target
        if NodeType.Model.pluralize() != target.yaml_key:
            warn_or_error(
                WrongResourceSchemaFile(
                    patch_name=target.name,
                    resource_type=NodeType.Model,
                    plural_resource_type=NodeType.Model.pluralize(),
                    yaml_key=target.yaml_key,
                    file_path=target.original_file_path,
                )
            )
            return

        versions = target.versions
        if not versions:
            super().parse_patch(block, refs)
        else:
            assert isinstance(self.yaml.file, SchemaSourceFile)
            source_file: SchemaSourceFile = self.yaml.file
            latest_version = (
                target.latest_version if target.latest_version is not None else max(versions).v
            )
            for unparsed_version in versions:
                versioned_model_name = (
                    unparsed_version.defined_in or f"{block.name}_{unparsed_version.formatted_v}"
                )
                # ref lookup without version - version is not set yet
                versioned_model_unique_id = self.manifest.ref_lookup.get_unique_id(
                    versioned_model_name, target.package_name, None
                )

                versioned_model_node: Optional[ModelNode] = None
                add_node_nofile_fn: Callable

                # If this is the latest version, it's allowed to define itself in a model file name that doesn't have a suffix
                if versioned_model_unique_id is None and unparsed_version.v == latest_version:
                    versioned_model_unique_id = self.manifest.ref_lookup.get_unique_id(
                        block.name, target.package_name, None
                    )

                if versioned_model_unique_id is None:
                    # Node might be disabled. Following call returns list of matching disabled nodes
                    found_nodes = self.manifest.disabled_lookup.find(
                        versioned_model_name, None, resource_types=[NodeType.Model]
                    )
                    if found_nodes:
                        if len(found_nodes) > 1 and target.config.get("enabled"):
                            # There are multiple disabled nodes for this model and the schema file wants to enable one.
                            # We have no way to know which one to enable.
                            resource_type = found_nodes[0].unique_id.split(".")[0]
                            msg = (
                                f"Found {len(found_nodes)} matching disabled nodes for "
                                f"{resource_type} '{target.name}'. Multiple nodes for the same "
                                "unique id cannot be enabled in the schema file. They must be enabled "
                                "in `dbt_project.yml` or in the sql files."
                            )
                            raise ParsingError(msg)
                        # We know that there's only one node in the disabled list because
                        # otherwise we would have raised the error above
                        found_node = found_nodes[0]
                        self.manifest.disabled.pop(found_node.unique_id)
                        assert isinstance(found_node, ModelNode)
                        versioned_model_node = found_node
                        add_node_nofile_fn = self.manifest.add_disabled_nofile
                else:
                    found_node = self.manifest.nodes.pop(versioned_model_unique_id)
                    assert isinstance(found_node, ModelNode)
                    versioned_model_node = found_node
                    add_node_nofile_fn = self.manifest.add_node_nofile

                if versioned_model_node is None:
                    warn_or_error(
                        NoNodeForYamlKey(
                            patch_name=versioned_model_name,
                            yaml_key=target.yaml_key,
                            file_path=source_file.path.original_file_path,
                        )
                    )
                    continue

                # update versioned node unique_id
                versioned_model_node_unique_id_old = versioned_model_node.unique_id
                versioned_model_node.unique_id = (
                    f"model.{target.package_name}.{target.name}.{unparsed_version.formatted_v}"
                )
                # update source file.nodes with new unique_id
                model_source_file = self.manifest.files[versioned_model_node.file_id]
                assert isinstance(model_source_file, SourceFile)
                # because of incomplete test setup, check before removing
                if versioned_model_node_unique_id_old in model_source_file.nodes:
                    model_source_file.nodes.remove(versioned_model_node_unique_id_old)
                model_source_file.nodes.append(versioned_model_node.unique_id)

                # update versioned node fqn
                versioned_model_node.fqn[-1] = target.name
                versioned_model_node.fqn.append(unparsed_version.formatted_v)

                # add versioned node back to nodes/disabled
                add_node_nofile_fn(versioned_model_node)

                # flatten columns based on include/exclude
                version_refs: ParserRef = ParserRef.from_versioned_target(
                    block.target, unparsed_version.v
                )

                versioned_model_patch = ParsedNodePatch(
                    name=target.name,
                    original_file_path=target.original_file_path,
                    yaml_key=target.yaml_key,
                    package_name=target.package_name,
                    description=unparsed_version.description or target.description,
                    columns=version_refs.column_info,
                    meta=target.meta,
                    docs=unparsed_version.docs or target.docs,
                    config=deep_merge(target.config, unparsed_version.config),
                    access=unparsed_version.access or target.access,
                    version=unparsed_version.v,
                    latest_version=latest_version,
                    constraints=unparsed_version.constraints or target.constraints,
                    deprecation_date=unparsed_version.deprecation_date,
                    vars=source_file.get_vars(block.target.yaml_key, block.target.name),
                )
                # Node patched before config because config patching depends on model name,
                # which may have been updated in the version patch
                # versioned_model_node.patch(versioned_model_patch)
                self.patch_node_properties(versioned_model_node, versioned_model_patch)

                # Includes alias recomputation
                self.patch_node_config(versioned_model_node, versioned_model_patch)

                # Need to reapply setting constraints and contract checksum here, because
                # they depend on node.contract.enabled, which wouldn't be set when
                # patch_node_properties was called if it wasn't set in the model file.
                self.patch_constraints(versioned_model_node, versioned_model_patch.constraints)
                versioned_model_node.build_contract_checksum()
                source_file.append_patch(
                    versioned_model_patch.yaml_key, versioned_model_node.unique_id
                )
            self.manifest.rebuild_ref_lookup()
            self.manifest.rebuild_disabled_lookup()

    def _target_type(self) -> Type[UnparsedModelUpdate]:
        return UnparsedModelUpdate

    def patch_node_properties(self, node, patch: "ParsedNodePatch") -> None:
        super().patch_node_properties(node, patch)

        # Remaining patch properties are only relevant to ModelNode objects
        if not isinstance(node, ModelNode):
            return

        node.version = patch.version
        node.latest_version = patch.latest_version
        node.deprecation_date = patch.deprecation_date
        if patch.access:
            if AccessType.is_valid(patch.access):
                node.access = AccessType(patch.access)
            else:
                raise InvalidAccessTypeError(
                    unique_id=node.unique_id,
                    field_value=patch.access,
                )
        # These two will have to be reapplied after config is built for versioned models
        self.patch_constraints(node, patch.constraints)
        self.patch_time_spine(node, patch.time_spine)
        node.build_contract_checksum()

    def patch_constraints(self, node: ModelNode, constraints: List[Dict[str, Any]]) -> None:
        contract_config = node.config.get("contract")
        if contract_config.enforced is True:
            self._validate_constraint_prerequisites(node)

            if any(
                c for c in constraints if "type" not in c or not ConstraintType.is_valid(c["type"])
            ):
                raise ParsingError(
                    f"Invalid constraint type on model {node.name}: "
                    f"Type must be one of {[ct.value for ct in ConstraintType]}"
                )

        self._validate_pk_constraints(node, constraints)
        node.constraints = [ModelLevelConstraint.from_dict(c) for c in constraints]
        self._process_constraints_refs_and_sources(node)

    def _process_constraints_refs_and_sources(self, model_node: ModelNode) -> None:
        """
        Populate model_node.refs and model_node.sources based on foreign-key constraint references,
        whether defined at the model-level or column-level.
        """
        for constraint in model_node.all_constraints:
            if constraint.type == ConstraintType.foreign_key and constraint.to:
                try:
                    ref_or_source = statically_parse_ref_or_source(constraint.to)
                except ParsingError:
                    raise ParsingError(
                        f"Invalid 'ref' or 'source' syntax on foreign key constraint 'to' on model {model_node.name}: {constraint.to}."
                    )

                if isinstance(ref_or_source, RefArgs):
                    model_node.refs.append(ref_or_source)
                else:
                    model_node.sources.append(ref_or_source)

    def patch_time_spine(self, node: ModelNode, time_spine: Optional[TimeSpine]) -> None:
        node.time_spine = time_spine

    def _validate_pk_constraints(
        self, model_node: ModelNode, constraints: List[Dict[str, Any]]
    ) -> None:
        errors = []
        # check for primary key constraints defined at the column level
        pk_col: List[str] = []
        for col in model_node.columns.values():
            for constraint in col.constraints:
                if constraint.type == ConstraintType.primary_key:
                    pk_col.append(col.name)

        if len(pk_col) > 1:
            errors.append(
                f"Found {len(pk_col)} columns ({pk_col}) with primary key constraints defined. "
                "Primary keys for multiple columns must be defined as a model level constraint."
            )

        if len(pk_col) > 0 and (
            any(
                constraint.type == ConstraintType.primary_key
                for constraint in model_node.constraints
            )
            or any(constraint["type"] == ConstraintType.primary_key for constraint in constraints)
        ):
            errors.append(
                "Primary key constraints defined at the model level and the columns level. "
                "Primary keys can be defined at the model level or the column level, not both."
            )

        if errors:
            raise ParsingError(
                f"Primary key constraint error: ({model_node.original_file_path})\n"
                + "\n".join(errors)
            )

    def _validate_constraint_prerequisites(self, model_node: ModelNode) -> None:
        column_warn_unsupported = [
            constraint.warn_unsupported
            for column in model_node.columns.values()
            for constraint in column.constraints
        ]
        model_warn_unsupported = [
            constraint.warn_unsupported for constraint in model_node.constraints
        ]
        warn_unsupported = column_warn_unsupported + model_warn_unsupported

        # if any constraint has `warn_unsupported` as True then send the warning
        if any(warn_unsupported) and not model_node.materialization_enforces_constraints:
            warn_or_error(
                UnsupportedConstraintMaterialization(materialized=model_node.config.materialized),
                node=model_node,
            )

        errors = []
        if not model_node.columns:
            errors.append(
                "Constraints must be defined in a `yml` schema configuration file like `schema.yml`."
            )

        if str(model_node.language) != "sql":
            errors.append(f"Language Error: Expected 'sql' but found '{model_node.language}'")

        if errors:
            raise ParsingError(
                f"Contract enforcement failed for: ({model_node.original_file_path})\n"
                + "\n".join(errors)
            )


class AnalysisPatchParser(NodePatchParser[UnparsedAnalysisUpdate]):
    def get_block(self, node: UnparsedAnalysisUpdate) -> TargetBlock:
        return TargetBlock.from_yaml_block(self.yaml, node)

    def _target_type(self) -> Type[UnparsedAnalysisUpdate]:
        return UnparsedAnalysisUpdate


class SingularTestPatchParser(PatchParser[UnparsedSingularTestUpdate, ParsedSingularTestPatch]):
    def get_block(self, node: UnparsedSingularTestUpdate) -> TargetBlock:
        return TargetBlock.from_yaml_block(self.yaml, node)

    def _target_type(self) -> Type[UnparsedSingularTestUpdate]:
        return UnparsedSingularTestUpdate

    def parse_patch(self, block: TargetBlock[UnparsedSingularTestUpdate], refs: ParserRef) -> None:
        patch = ParsedSingularTestPatch(
            name=block.target.name,
            description=block.target.description,
            meta=block.target.meta,
            docs=block.target.docs,
            config=block.target.config,
            original_file_path=block.target.original_file_path,
            yaml_key=block.target.yaml_key,
            package_name=block.target.package_name,
        )

        assert isinstance(self.yaml.file, SchemaSourceFile)
        source_file: SchemaSourceFile = self.yaml.file

        unique_id = self.manifest.singular_test_lookup.get_unique_id(
            block.name, block.target.package_name
        )
        if not unique_id:
            warn_or_error(
                NoNodeForYamlKey(
                    patch_name=patch.name,
                    yaml_key=patch.yaml_key,
                    file_path=source_file.path.original_file_path,
                )
            )
            return

        node = self.manifest.nodes.get(unique_id)
        assert node is not None

        source_file.append_patch(patch.yaml_key, unique_id)
        if patch.config:
            self.patch_node_config(node, patch)

        node.patch_path = patch.file_id
        node.description = patch.description
        node.created_at = time.time()
        node.meta = patch.meta
        node.docs = patch.docs


class MacroPatchParser(PatchParser[UnparsedMacroUpdate, ParsedMacroPatch]):
    def get_block(self, node: UnparsedMacroUpdate) -> TargetBlock:
        return TargetBlock.from_yaml_block(self.yaml, node)

    def _target_type(self) -> Type[UnparsedMacroUpdate]:
        return UnparsedMacroUpdate

    def parse_patch(self, block: TargetBlock[UnparsedMacroUpdate], refs: ParserRef) -> None:
        patch = ParsedMacroPatch(
            name=block.target.name,
            original_file_path=block.target.original_file_path,
            yaml_key=block.target.yaml_key,
            package_name=block.target.package_name,
            arguments=block.target.arguments,
            description=block.target.description,
            meta=block.target.meta,
            docs=block.target.docs,
            config=block.target.config,
        )
        assert isinstance(self.yaml.file, SchemaSourceFile)
        source_file = self.yaml.file
        # macros are fully namespaced
        unique_id = f"macro.{patch.package_name}.{patch.name}"
        macro = self.manifest.macros.get(unique_id)
        if not macro:
            warn_or_error(MacroNotFoundForPatch(patch_name=patch.name))
            return
        if macro.patch_path:
            package_name, existing_file_path = macro.patch_path.split("://")
            raise DuplicateMacroPatchNameError(patch, existing_file_path)
        source_file.macro_patches[patch.name] = unique_id

        # former macro.patch code
        macro.patch_path = patch.file_id
        macro.description = patch.description
        macro.created_at = time.time()
        macro.meta = patch.meta
        macro.docs = patch.docs
        macro.arguments = patch.arguments<|MERGE_RESOLUTION|>--- conflicted
+++ resolved
@@ -412,20 +412,11 @@
 
             if self.schema_yaml_vars.env_vars:
                 self.schema_parser.manifest.env_vars.update(self.schema_yaml_vars.env_vars)
-<<<<<<< HEAD
-                schema_file = self.yaml.file
-                assert isinstance(schema_file, SchemaSourceFile)
                 for env_var in self.schema_yaml_vars.env_vars.keys():
                     schema_file.add_env_var(env_var, self.key, entry["name"])
-=======
->>>>>>> 5e3d4182
-                for var in self.schema_yaml_vars.env_vars.keys():
-                    schema_file.add_env_var(var, self.key, entry["name"])
                 self.schema_yaml_vars.env_vars = {}
 
             if self.schema_yaml_vars.vars:
-                schema_file = self.yaml.file
-                assert isinstance(schema_file, SchemaSourceFile)
                 schema_file.add_vars(self.schema_yaml_vars.vars, self.key, entry["name"])
                 self.schema_yaml_vars.vars = {}
 
