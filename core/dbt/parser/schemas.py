--- conflicted
+++ resolved
@@ -231,19 +231,17 @@
                 semantic_model_parser = SemanticModelParser(self, yaml_block)
                 semantic_model_parser.parse()
 
-<<<<<<< HEAD
             if "unit" in dct:
                 from dbt.parser.unit_tests import UnitTestParser
 
                 unit_test_parser = UnitTestParser(self, yaml_block)
                 unit_test_parser.parse()
-=======
+
             if "saved_queries" in dct:
                 from dbt.parser.schema_yaml_readers import SavedQueryParser
 
                 saved_query_parser = SavedQueryParser(self, yaml_block)
                 saved_query_parser.parse()
->>>>>>> efa6339e
 
 
 Parsed = TypeVar("Parsed", UnpatchedSourceDefinition, ParsedNodePatch, ParsedMacroPatch)
