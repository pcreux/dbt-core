import hashlib
import re
from copy import deepcopy
from dataclasses import dataclass
from typing import (
    Generic,
    TypeVar,
    Dict,
    Any,
    Tuple,
    Optional,
    List,
)

from dbt.clients.jinja import get_rendered, GENERIC_TEST_KWARGS_NAME
from dbt.contracts.graph.nodes import UnpatchedSourceDefinition
from dbt.contracts.graph.unparsed import (
    TestDef,
    UnparsedAnalysisUpdate,
    UnparsedMacroUpdate,
    UnparsedNodeUpdate,
    UnparsedExposure,
)
from dbt.exceptions import (
<<<<<<< HEAD
    CustomMacroPopulatingConfigValues,
    SameKeyNested,
    TagNotString,
    TagsNotListOfStrings,
    TestArgIncludesModel,
    TestArgsNotDict,
    TestDefinitionDictLength,
    TestInvalidType,
    TestNameNotString,
    UnexpectedTestNamePattern,
    UndefinedMacroException,
=======
    CustomMacroPopulatingConfigValueError,
    SameKeyNestedError,
    TagNotStringError,
    TagsNotListOfStringsError,
    TestArgIncludesModelError,
    TestArgsNotDictError,
    TestDefinitionDictLengthError,
    TestTypeError,
    TestNameNotStringError,
    UnexpectedTestNamePatternError,
    UndefinedMacroError,
>>>>>>> 3aeab737
)
from dbt.parser.search import FileBlock


def synthesize_generic_test_names(
    test_type: str, test_name: str, args: Dict[str, Any]
) -> Tuple[str, str]:
    # Using the type, name, and arguments to this generic test, synthesize a (hopefully) unique name
    # Will not be unique if multiple tests have same name + arguments, and only configs differ
    # Returns a shorter version (hashed/truncated, for the compiled file)
    # as well as the full name (for the unique_id + FQN)
    flat_args = []
    for arg_name in sorted(args):
        # the model is already embedded in the name, so skip it
        if arg_name == "model":
            continue
        arg_val = args[arg_name]

        if isinstance(arg_val, dict):
            parts = list(arg_val.values())
        elif isinstance(arg_val, (list, tuple)):
            parts = list(arg_val)
        else:
            parts = [arg_val]

        flat_args.extend([str(part) for part in parts])

    clean_flat_args = [re.sub("[^0-9a-zA-Z_]+", "_", arg) for arg in flat_args]
    unique = "__".join(clean_flat_args)

    # for the file path + alias, the name must be <64 characters
    # if the full name is too long, include the first 30 identifying chars plus
    # a 32-character hash of the full contents

    test_identifier = "{}_{}".format(test_type, test_name)
    full_name = "{}_{}".format(test_identifier, unique)

    if len(full_name) >= 64:
        test_trunc_identifier = test_identifier[:30]
        label = hashlib.md5(full_name.encode("utf-8")).hexdigest()
        short_name = "{}_{}".format(test_trunc_identifier, label)
    else:
        short_name = full_name

    return short_name, full_name


@dataclass
class YamlBlock(FileBlock):
    data: Dict[str, Any]

    @classmethod
    def from_file_block(cls, src: FileBlock, data: Dict[str, Any]):
        return cls(
            file=src.file,
            data=data,
        )


Testable = TypeVar("Testable", UnparsedNodeUpdate, UnpatchedSourceDefinition)

ColumnTarget = TypeVar(
    "ColumnTarget",
    UnparsedNodeUpdate,
    UnparsedAnalysisUpdate,
    UnpatchedSourceDefinition,
)

Target = TypeVar(
    "Target",
    UnparsedNodeUpdate,
    UnparsedMacroUpdate,
    UnparsedAnalysisUpdate,
    UnpatchedSourceDefinition,
    UnparsedExposure,
)


@dataclass
class TargetBlock(YamlBlock, Generic[Target]):
    target: Target

    @property
    def name(self):
        return self.target.name

    @property
    def columns(self):
        return []

    @property
    def tests(self) -> List[TestDef]:
        return []

    @classmethod
    def from_yaml_block(cls, src: YamlBlock, target: Target) -> "TargetBlock[Target]":
        return cls(
            file=src.file,
            data=src.data,
            target=target,
        )


@dataclass
class TargetColumnsBlock(TargetBlock[ColumnTarget], Generic[ColumnTarget]):
    @property
    def columns(self):
        if self.target.columns is None:
            return []
        else:
            return self.target.columns


@dataclass
class TestBlock(TargetColumnsBlock[Testable], Generic[Testable]):
    @property
    def tests(self) -> List[TestDef]:
        if self.target.tests is None:
            return []
        else:
            return self.target.tests

    @property
    def quote_columns(self) -> Optional[bool]:
        return self.target.quote_columns

    @classmethod
    def from_yaml_block(cls, src: YamlBlock, target: Testable) -> "TestBlock[Testable]":
        return cls(
            file=src.file,
            data=src.data,
            target=target,
        )


@dataclass
class GenericTestBlock(TestBlock[Testable], Generic[Testable]):
    test: Dict[str, Any]
    column_name: Optional[str]
    tags: List[str]

    @classmethod
    def from_test_block(
        cls,
        src: TestBlock,
        test: Dict[str, Any],
        column_name: Optional[str],
        tags: List[str],
    ) -> "GenericTestBlock":
        return cls(
            file=src.file,
            data=src.data,
            target=src.target,
            test=test,
            column_name=column_name,
            tags=tags,
        )


class TestBuilder(Generic[Testable]):
    """An object to hold assorted test settings and perform basic parsing

    Test names have the following pattern:
        - the test name itself may be namespaced (package.test)
        - or it may not be namespaced (test)

    """

    # The 'test_name' is used to find the 'macro' that implements the test
    TEST_NAME_PATTERN = re.compile(
        r"((?P<test_namespace>([a-zA-Z_][0-9a-zA-Z_]*))\.)?"
        r"(?P<test_name>([a-zA-Z_][0-9a-zA-Z_]*))"
    )
    # args in the test entry representing test configs
    CONFIG_ARGS = (
        "severity",
        "tags",
        "enabled",
        "where",
        "limit",
        "warn_if",
        "error_if",
        "fail_calc",
        "store_failures",
        "meta",
        "database",
        "schema",
        "alias",
    )

    def __init__(
        self,
        test: Dict[str, Any],
        target: Testable,
        package_name: str,
        render_ctx: Dict[str, Any],
        column_name: str = None,
    ) -> None:
        test_name, test_args = self.extract_test_args(test, column_name)
        self.args: Dict[str, Any] = test_args
        if "model" in self.args:
<<<<<<< HEAD
            raise TestArgIncludesModel()
=======
            raise TestArgIncludesModelError()
>>>>>>> 3aeab737
        self.package_name: str = package_name
        self.target: Testable = target

        self.args["model"] = self.build_model_str()

        match = self.TEST_NAME_PATTERN.match(test_name)
        if match is None:
<<<<<<< HEAD
            raise UnexpectedTestNamePattern(test_name)
=======
            raise UnexpectedTestNamePatternError(test_name)
>>>>>>> 3aeab737

        groups = match.groupdict()
        self.name: str = groups["test_name"]
        self.namespace: str = groups["test_namespace"]
        self.config: Dict[str, Any] = {}

        # This code removes keys identified as config args from the test entry
        # dictionary. The keys remaining in the 'args' dictionary will be
        # "kwargs", or keyword args that are passed to the test macro.
        # The "kwargs" are not rendered into strings until compilation time.
        # The "configs" are rendered here (since they were not rendered back
        # in the 'get_key_dicts' methods in the schema parsers).
        for key in self.CONFIG_ARGS:
            value = self.args.pop(key, None)
            # 'modifier' config could be either top level arg or in config
            if value and "config" in self.args and key in self.args["config"]:
<<<<<<< HEAD
                raise SameKeyNested()
=======
                raise SameKeyNestedError()
>>>>>>> 3aeab737
            if not value and "config" in self.args:
                value = self.args["config"].pop(key, None)
            if isinstance(value, str):

                try:
                    value = get_rendered(value, render_ctx, native=True)
<<<<<<< HEAD
                except UndefinedMacroException as e:
                    raise CustomMacroPopulatingConfigValues(
=======
                except UndefinedMacroError as e:
                    raise CustomMacroPopulatingConfigValueError(
>>>>>>> 3aeab737
                        target_name=self.target.name,
                        column_name=column_name,
                        name=self.name,
                        key=key,
<<<<<<< HEAD
                        err_msg=e.msg
=======
                        err_msg=e.msg,
>>>>>>> 3aeab737
                    )

            if value is not None:
                self.config[key] = value

        if "config" in self.args:
            del self.args["config"]

        if self.namespace is not None:
            self.package_name = self.namespace

        # If the user has provided a custom name for this generic test, use it
        # Then delete the "name" argument to avoid passing it into the test macro
        # Otherwise, use an auto-generated name synthesized from test inputs
        self.compiled_name: str = ""
        self.fqn_name: str = ""

        if "name" in self.args:
            # Assign the user-defined name here, which will be checked for uniqueness later
            # we will raise an error if two tests have same name for same model + column combo
            self.compiled_name = self.args["name"]
            self.fqn_name = self.args["name"]
            del self.args["name"]
        else:
            short_name, full_name = self.get_synthetic_test_names()
            self.compiled_name = short_name
            self.fqn_name = full_name
            # use hashed name as alias if full name is too long
            if short_name != full_name and "alias" not in self.config:
                self.config["alias"] = short_name

    def _bad_type(self) -> TypeError:
        return TypeError('invalid target type "{}"'.format(type(self.target)))

    @staticmethod
    def extract_test_args(test, name=None) -> Tuple[str, Dict[str, Any]]:
        if not isinstance(test, dict):
<<<<<<< HEAD
            raise TestInvalidType(test)
=======
            raise TestTypeError(test)
>>>>>>> 3aeab737

        # If the test is a dictionary with top-level keys, the test name is "test_name"
        # and the rest are arguments
        # {'name': 'my_favorite_test', 'test_name': 'unique', 'config': {'where': '1=1'}}
        if "test_name" in test.keys():
            test_name = test.pop("test_name")
            test_args = test
        # If the test is a nested dictionary with one top-level key, the test name
        # is the dict name, and nested keys are arguments
        # {'unique': {'name': 'my_favorite_test', 'config': {'where': '1=1'}}}
        else:
            test = list(test.items())
            if len(test) != 1:
<<<<<<< HEAD
                raise TestDefinitionDictLength(test)
            test_name, test_args = test[0]

        if not isinstance(test_args, dict):
            raise TestArgsNotDict(test_args)
        if not isinstance(test_name, str):
            raise TestNameNotString(test_name)
=======
                raise TestDefinitionDictLengthError(test)
            test_name, test_args = test[0]

        if not isinstance(test_args, dict):
            raise TestArgsNotDictError(test_args)
        if not isinstance(test_name, str):
            raise TestNameNotStringError(test_name)
>>>>>>> 3aeab737
        test_args = deepcopy(test_args)
        if name is not None:
            test_args["column_name"] = name
        return test_name, test_args

    @property
    def enabled(self) -> Optional[bool]:
        return self.config.get("enabled")

    @property
    def alias(self) -> Optional[str]:
        return self.config.get("alias")

    @property
    def severity(self) -> Optional[str]:
        sev = self.config.get("severity")
        if sev:
            return sev.upper()
        else:
            return None

    @property
    def store_failures(self) -> Optional[bool]:
        return self.config.get("store_failures")

    @property
    def where(self) -> Optional[str]:
        return self.config.get("where")

    @property
    def limit(self) -> Optional[int]:
        return self.config.get("limit")

    @property
    def warn_if(self) -> Optional[str]:
        return self.config.get("warn_if")

    @property
    def error_if(self) -> Optional[str]:
        return self.config.get("error_if")

    @property
    def fail_calc(self) -> Optional[str]:
        return self.config.get("fail_calc")

    @property
    def meta(self) -> Optional[dict]:
        return self.config.get("meta")

    @property
    def database(self) -> Optional[str]:
        return self.config.get("database")

    @property
    def schema(self) -> Optional[str]:
        return self.config.get("schema")

    def get_static_config(self):
        config = {}
        if self.alias is not None:
            config["alias"] = self.alias
        if self.severity is not None:
            config["severity"] = self.severity
        if self.enabled is not None:
            config["enabled"] = self.enabled
        if self.where is not None:
            config["where"] = self.where
        if self.limit is not None:
            config["limit"] = self.limit
        if self.warn_if is not None:
            config["warn_if"] = self.warn_if
        if self.error_if is not None:
            config["error_if"] = self.error_if
        if self.fail_calc is not None:
            config["fail_calc"] = self.fail_calc
        if self.store_failures is not None:
            config["store_failures"] = self.store_failures
        if self.meta is not None:
            config["meta"] = self.meta
        if self.database is not None:
            config["database"] = self.database
        if self.schema is not None:
            config["schema"] = self.schema
        return config

    def tags(self) -> List[str]:
        tags = self.config.get("tags", [])
        if isinstance(tags, str):
            tags = [tags]
        if not isinstance(tags, list):
<<<<<<< HEAD
            raise TagsNotListOfStrings(tags)
        for tag in tags:
            if not isinstance(tag, str):
                raise TagNotString(tag)
=======
            raise TagsNotListOfStringsError(tags)
        for tag in tags:
            if not isinstance(tag, str):
                raise TagNotStringError(tag)
>>>>>>> 3aeab737
        return tags[:]

    def macro_name(self) -> str:
        macro_name = "test_{}".format(self.name)
        if self.namespace is not None:
            macro_name = "{}.{}".format(self.namespace, macro_name)
        return macro_name

    def get_synthetic_test_names(self) -> Tuple[str, str]:
        # Returns two names: shorter (for the compiled file), full (for the unique_id + FQN)
        if isinstance(self.target, UnparsedNodeUpdate):
            name = self.name
        elif isinstance(self.target, UnpatchedSourceDefinition):
            name = "source_" + self.name
        else:
            raise self._bad_type()
        if self.namespace is not None:
            name = "{}_{}".format(self.namespace, name)
        return synthesize_generic_test_names(name, self.target.name, self.args)

    def construct_config(self) -> str:
        configs = ",".join(
            [
                f"{key}="
                + (
                    ('"' + value.replace('"', '\\"') + '"')
                    if isinstance(value, str)
                    else str(value)
                )
                for key, value in self.config.items()
            ]
        )
        if configs:
            return f"{{{{ config({configs}) }}}}"
        else:
            return ""

    # this is the 'raw_code' that's used in 'render_update' and execution
    # of the test macro
    def build_raw_code(self) -> str:
        return ("{{{{ {macro}(**{kwargs_name}) }}}}{config}").format(
            macro=self.macro_name(),
            config=self.construct_config(),
            kwargs_name=GENERIC_TEST_KWARGS_NAME,
        )

    def build_model_str(self):
        targ = self.target
        if isinstance(self.target, UnparsedNodeUpdate):
            target_str = f"ref('{targ.name}')"
        elif isinstance(self.target, UnpatchedSourceDefinition):
            target_str = f"source('{targ.source.name}', '{targ.table.name}')"
        return f"{{{{ get_where_subquery({target_str}) }}}}"<|MERGE_RESOLUTION|>--- conflicted
+++ resolved
@@ -22,19 +22,6 @@
     UnparsedExposure,
 )
 from dbt.exceptions import (
-<<<<<<< HEAD
-    CustomMacroPopulatingConfigValues,
-    SameKeyNested,
-    TagNotString,
-    TagsNotListOfStrings,
-    TestArgIncludesModel,
-    TestArgsNotDict,
-    TestDefinitionDictLength,
-    TestInvalidType,
-    TestNameNotString,
-    UnexpectedTestNamePattern,
-    UndefinedMacroException,
-=======
     CustomMacroPopulatingConfigValueError,
     SameKeyNestedError,
     TagNotStringError,
@@ -46,7 +33,6 @@
     TestNameNotStringError,
     UnexpectedTestNamePatternError,
     UndefinedMacroError,
->>>>>>> 3aeab737
 )
 from dbt.parser.search import FileBlock
 
@@ -248,11 +234,7 @@
         test_name, test_args = self.extract_test_args(test, column_name)
         self.args: Dict[str, Any] = test_args
         if "model" in self.args:
-<<<<<<< HEAD
-            raise TestArgIncludesModel()
-=======
             raise TestArgIncludesModelError()
->>>>>>> 3aeab737
         self.package_name: str = package_name
         self.target: Testable = target
 
@@ -260,11 +242,7 @@
 
         match = self.TEST_NAME_PATTERN.match(test_name)
         if match is None:
-<<<<<<< HEAD
-            raise UnexpectedTestNamePattern(test_name)
-=======
             raise UnexpectedTestNamePatternError(test_name)
->>>>>>> 3aeab737
 
         groups = match.groupdict()
         self.name: str = groups["test_name"]
@@ -281,33 +259,20 @@
             value = self.args.pop(key, None)
             # 'modifier' config could be either top level arg or in config
             if value and "config" in self.args and key in self.args["config"]:
-<<<<<<< HEAD
-                raise SameKeyNested()
-=======
                 raise SameKeyNestedError()
->>>>>>> 3aeab737
             if not value and "config" in self.args:
                 value = self.args["config"].pop(key, None)
             if isinstance(value, str):
 
                 try:
                     value = get_rendered(value, render_ctx, native=True)
-<<<<<<< HEAD
-                except UndefinedMacroException as e:
-                    raise CustomMacroPopulatingConfigValues(
-=======
                 except UndefinedMacroError as e:
                     raise CustomMacroPopulatingConfigValueError(
->>>>>>> 3aeab737
                         target_name=self.target.name,
                         column_name=column_name,
                         name=self.name,
                         key=key,
-<<<<<<< HEAD
-                        err_msg=e.msg
-=======
                         err_msg=e.msg,
->>>>>>> 3aeab737
                     )
 
             if value is not None:
@@ -345,11 +310,7 @@
     @staticmethod
     def extract_test_args(test, name=None) -> Tuple[str, Dict[str, Any]]:
         if not isinstance(test, dict):
-<<<<<<< HEAD
-            raise TestInvalidType(test)
-=======
             raise TestTypeError(test)
->>>>>>> 3aeab737
 
         # If the test is a dictionary with top-level keys, the test name is "test_name"
         # and the rest are arguments
@@ -363,15 +324,6 @@
         else:
             test = list(test.items())
             if len(test) != 1:
-<<<<<<< HEAD
-                raise TestDefinitionDictLength(test)
-            test_name, test_args = test[0]
-
-        if not isinstance(test_args, dict):
-            raise TestArgsNotDict(test_args)
-        if not isinstance(test_name, str):
-            raise TestNameNotString(test_name)
-=======
                 raise TestDefinitionDictLengthError(test)
             test_name, test_args = test[0]
 
@@ -379,7 +331,6 @@
             raise TestArgsNotDictError(test_args)
         if not isinstance(test_name, str):
             raise TestNameNotStringError(test_name)
->>>>>>> 3aeab737
         test_args = deepcopy(test_args)
         if name is not None:
             test_args["column_name"] = name
@@ -470,17 +421,10 @@
         if isinstance(tags, str):
             tags = [tags]
         if not isinstance(tags, list):
-<<<<<<< HEAD
-            raise TagsNotListOfStrings(tags)
-        for tag in tags:
-            if not isinstance(tag, str):
-                raise TagNotString(tag)
-=======
             raise TagsNotListOfStringsError(tags)
         for tag in tags:
             if not isinstance(tag, str):
                 raise TagNotStringError(tag)
->>>>>>> 3aeab737
         return tags[:]
 
     def macro_name(self) -> str:
