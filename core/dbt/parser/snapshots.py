--- conflicted
+++ resolved
@@ -4,11 +4,7 @@
 from dbt.dataclass_schema import ValidationError
 
 from dbt.contracts.graph.nodes import IntermediateSnapshotNode, SnapshotNode
-<<<<<<< HEAD
-from dbt.exceptions import InvalidSnapshopConfig
-=======
 from dbt.exceptions import SnapshopConfigError
->>>>>>> 3aeab737
 from dbt.node_types import NodeType
 from dbt.parser.base import SQLParser
 from dbt.parser.search import BlockContents, BlockSearcher, FileBlock
@@ -72,11 +68,7 @@
             self.set_snapshot_attributes(parsed_node)
             return parsed_node
         except ValidationError as exc:
-<<<<<<< HEAD
-            raise InvalidSnapshopConfig(exc, node)
-=======
             raise SnapshopConfigError(exc, node)
->>>>>>> 3aeab737
 
     def parse_file(self, file_block: FileBlock) -> None:
         blocks = BlockSearcher(
