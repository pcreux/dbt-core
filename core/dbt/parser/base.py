--- conflicted
+++ resolved
@@ -18,11 +18,7 @@
 from dbt.contracts.graph.manifest import Manifest
 from dbt.contracts.graph.nodes import ManifestNode, BaseNode
 from dbt.contracts.graph.unparsed import UnparsedNode, Docs
-<<<<<<< HEAD
-from dbt.exceptions import InternalException, InvalidConfigUpdate, InvalidDictParse
-=======
 from dbt.exceptions import DbtInternalError, ConfigUpdateError, DictParseError
->>>>>>> 3aeab737
 from dbt import hooks
 from dbt.node_types import NodeType, ModelLanguage
 from dbt.parser.search import FileBlock
@@ -228,11 +224,7 @@
                 original_file_path=block.path.original_file_path,
                 raw_code=block.contents,
             )
-<<<<<<< HEAD
-            raise InvalidDictParse(exc, node=node)
-=======
             raise DictParseError(exc, node=node)
->>>>>>> 3aeab737
 
     def _context_for(self, parsed_node: IntermediateNode, config: ContextConfig) -> Dict[str, Any]:
         return generate_parser_model_context(parsed_node, self.root_project, self.manifest, config)
@@ -353,11 +345,7 @@
                 self.project.project_name,
             )
         else:
-<<<<<<< HEAD
-            raise InternalException(
-=======
             raise DbtInternalError(
->>>>>>> 3aeab737
                 f"Got an unexpected project version={config_version}, expected 2"
             )
 
@@ -375,11 +363,7 @@
             self.update_parsed_node_config(node, config, context=context)
         except ValidationError as exc:
             # we got a ValidationError - probably bad types in config()
-<<<<<<< HEAD
-            raise InvalidConfigUpdate(exc, node=node) from exc
-=======
             raise ConfigUpdateError(exc, node=node) from exc
->>>>>>> 3aeab737
 
     def add_result_node(self, block: FileBlock, node: ManifestNode):
         if node.config.enabled:
