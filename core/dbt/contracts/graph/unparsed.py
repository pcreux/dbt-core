import datetime
import re

from dbt import deprecations
from dbt.node_types import NodeType
from dbt.contracts.graph.semantic_models import (
    Defaults,
    DimensionValidityParams,
    MeasureAggregationParameters,
)
from dbt.contracts.util import (
    AdditionalPropertiesMixin,
    Mergeable,
    Replaceable,
)

# trigger the PathEncoder
import dbt.helper_types  # noqa:F401
from dbt.exceptions import CompilationError, ParsingError, DbtInternalError

<<<<<<< HEAD
from dbt.common.dataclass_schema import (
    dbtClassMixin,
    StrEnum,
    ExtensibleDbtClassMixin,
    ValidationError,
)
=======
from dbt.dataclass_schema import dbtClassMixin, StrEnum, ExtensibleDbtClassMixin, ValidationError
from dbt_semantic_interfaces.type_enums.export_destination_type import ExportDestinationType
>>>>>>> bb21403c

from dataclasses import dataclass, field
from datetime import timedelta
from pathlib import Path
from typing import Optional, List, Union, Dict, Any, Sequence, Literal


@dataclass
class UnparsedBaseNode(dbtClassMixin, Replaceable):
    package_name: str
    path: str
    original_file_path: str

    @property
    def file_id(self):
        return f"{self.package_name}://{self.original_file_path}"


@dataclass
class HasCode(dbtClassMixin):
    raw_code: str
    language: str

    @property
    def empty(self):
        return not self.raw_code.strip()


@dataclass
class UnparsedMacro(UnparsedBaseNode, HasCode):
    resource_type: Literal[NodeType.Macro]


@dataclass
class UnparsedGenericTest(UnparsedBaseNode, HasCode):
    resource_type: Literal[NodeType.Macro]


@dataclass
class UnparsedNode(UnparsedBaseNode, HasCode):
    name: str
    resource_type: NodeType

    @property
    def search_name(self):
        return self.name


@dataclass
class UnparsedRunHook(UnparsedNode):
    resource_type: Literal[NodeType.Operation]
    index: Optional[int] = None


@dataclass
class Docs(dbtClassMixin, Replaceable):
    show: bool = True
    node_color: Optional[str] = None


@dataclass
class HasColumnProps(AdditionalPropertiesMixin, ExtensibleDbtClassMixin, Replaceable):
    name: str
    description: str = ""
    meta: Dict[str, Any] = field(default_factory=dict)
    data_type: Optional[str] = None
    constraints: List[Dict[str, Any]] = field(default_factory=list)
    docs: Docs = field(default_factory=Docs)
    _extra: Dict[str, Any] = field(default_factory=dict)


TestDef = Union[Dict[str, Any], str]


@dataclass
class HasColumnAndTestProps(HasColumnProps):
    tests: List[TestDef] = field(default_factory=list)


@dataclass
class UnparsedColumn(HasColumnAndTestProps):
    quote: Optional[bool] = None
    tags: List[str] = field(default_factory=list)


@dataclass
class HasColumnDocs(dbtClassMixin, Replaceable):
    columns: Sequence[HasColumnProps] = field(default_factory=list)


@dataclass
class HasColumnTests(dbtClassMixin, Replaceable):
    columns: Sequence[UnparsedColumn] = field(default_factory=list)


@dataclass
class HasYamlMetadata(dbtClassMixin):
    original_file_path: str
    yaml_key: str
    package_name: str

    @property
    def file_id(self):
        return f"{self.package_name}://{self.original_file_path}"


@dataclass
class HasConfig:
    config: Dict[str, Any] = field(default_factory=dict)


NodeVersion = Union[str, float]


@dataclass
class UnparsedVersion(dbtClassMixin):
    v: NodeVersion
    defined_in: Optional[str] = None
    description: str = ""
    access: Optional[str] = None
    config: Dict[str, Any] = field(default_factory=dict)
    constraints: List[Dict[str, Any]] = field(default_factory=list)
    docs: Docs = field(default_factory=Docs)
    tests: Optional[List[TestDef]] = None
    columns: Sequence[Union[dbt.helper_types.IncludeExclude, UnparsedColumn]] = field(
        default_factory=list
    )
    deprecation_date: Optional[datetime.datetime] = None

    def __lt__(self, other):
        try:
            return float(self.v) < float(other.v)
        except ValueError:
            return str(self.v) < str(other.v)

    @property
    def include_exclude(self) -> dbt.helper_types.IncludeExclude:
        return self._include_exclude

    @property
    def unparsed_columns(self) -> List:
        return self._unparsed_columns

    @property
    def formatted_v(self) -> str:
        return f"v{self.v}"

    def __post_init__(self):
        has_include_exclude = False
        self._include_exclude = dbt.helper_types.IncludeExclude(include="*")
        self._unparsed_columns = []
        for column in self.columns:
            if isinstance(column, dbt.helper_types.IncludeExclude):
                if not has_include_exclude:
                    self._include_exclude = column
                    has_include_exclude = True
                else:
                    raise ParsingError("version can have at most one include/exclude element")
            else:
                self._unparsed_columns.append(column)

        self.deprecation_date = normalize_date(self.deprecation_date)


@dataclass
class UnparsedAnalysisUpdate(HasConfig, HasColumnDocs, HasColumnProps, HasYamlMetadata):
    access: Optional[str] = None


@dataclass
class UnparsedNodeUpdate(HasConfig, HasColumnTests, HasColumnAndTestProps, HasYamlMetadata):
    quote_columns: Optional[bool] = None
    access: Optional[str] = None


@dataclass
class UnparsedModelUpdate(UnparsedNodeUpdate):
    quote_columns: Optional[bool] = None
    access: Optional[str] = None
    latest_version: Optional[NodeVersion] = None
    versions: Sequence[UnparsedVersion] = field(default_factory=list)
    deprecation_date: Optional[datetime.datetime] = None

    def __post_init__(self) -> None:
        if self.latest_version:
            version_values = [version.v for version in self.versions]
            if self.latest_version not in version_values:
                raise ParsingError(
                    f"latest_version: {self.latest_version} is not one of model '{self.name}' versions: {version_values} "
                )

        seen_versions = set()
        for version in self.versions:
            if str(version.v) in seen_versions:
                raise ParsingError(
                    f"Found duplicate version: '{version.v}' in versions list of model '{self.name}'"
                )
            seen_versions.add(str(version.v))

        self._version_map = {version.v: version for version in self.versions}

        self.deprecation_date = normalize_date(self.deprecation_date)

    def get_columns_for_version(self, version: NodeVersion) -> List[UnparsedColumn]:
        if version not in self._version_map:
            raise DbtInternalError(
                f"get_columns_for_version called for version '{version}' not in version map"
            )

        version_columns = []
        unparsed_version = self._version_map[version]
        for base_column in self.columns:
            if unparsed_version.include_exclude.includes(base_column.name):
                version_columns.append(base_column)

        for column in unparsed_version.unparsed_columns:
            version_columns.append(column)

        return version_columns

    def get_tests_for_version(self, version: NodeVersion) -> List[TestDef]:
        if version not in self._version_map:
            raise DbtInternalError(
                f"get_tests_for_version called for version '{version}' not in version map"
            )
        unparsed_version = self._version_map[version]
        return unparsed_version.tests if unparsed_version.tests is not None else self.tests


@dataclass
class MacroArgument(dbtClassMixin):
    name: str
    type: Optional[str] = None
    description: str = ""


@dataclass
class UnparsedMacroUpdate(HasConfig, HasColumnProps, HasYamlMetadata):
    arguments: List[MacroArgument] = field(default_factory=list)


class TimePeriod(StrEnum):
    minute = "minute"
    hour = "hour"
    day = "day"

    def plural(self) -> str:
        return str(self) + "s"


@dataclass
class Time(dbtClassMixin, Mergeable):
    count: Optional[int] = None
    period: Optional[TimePeriod] = None

    def exceeded(self, actual_age: float) -> bool:
        if self.period is None or self.count is None:
            return False
        kwargs: Dict[str, int] = {self.period.plural(): self.count}
        difference = timedelta(**kwargs).total_seconds()
        return actual_age > difference

    def __bool__(self):
        return self.count is not None and self.period is not None


@dataclass
class FreshnessThreshold(dbtClassMixin, Mergeable):
    warn_after: Optional[Time] = field(default_factory=Time)
    error_after: Optional[Time] = field(default_factory=Time)
    filter: Optional[str] = None

    def status(self, age: float) -> "dbt.contracts.results.FreshnessStatus":
        from dbt.contracts.results import FreshnessStatus

        if self.error_after and self.error_after.exceeded(age):
            return FreshnessStatus.Error
        elif self.warn_after and self.warn_after.exceeded(age):
            return FreshnessStatus.Warn
        else:
            return FreshnessStatus.Pass

    def __bool__(self):
        return bool(self.warn_after) or bool(self.error_after)


@dataclass
class AdditionalPropertiesAllowed(AdditionalPropertiesMixin, ExtensibleDbtClassMixin):
    _extra: Dict[str, Any] = field(default_factory=dict)


@dataclass
class ExternalPartition(AdditionalPropertiesAllowed, Replaceable):
    name: str = ""
    description: str = ""
    data_type: str = ""
    meta: Dict[str, Any] = field(default_factory=dict)

    def __post_init__(self):
        if self.name == "" or self.data_type == "":
            raise CompilationError("External partition columns must have names and data types")


@dataclass
class ExternalTable(AdditionalPropertiesAllowed, Mergeable):
    location: Optional[str] = None
    file_format: Optional[str] = None
    row_format: Optional[str] = None
    tbl_properties: Optional[str] = None
    partitions: Optional[Union[List[str], List[ExternalPartition]]] = None

    def __bool__(self):
        return self.location is not None


@dataclass
class Quoting(dbtClassMixin, Mergeable):
    database: Optional[bool] = None
    schema: Optional[bool] = None
    identifier: Optional[bool] = None
    column: Optional[bool] = None


@dataclass
class UnparsedSourceTableDefinition(HasColumnTests, HasColumnAndTestProps):
    config: Dict[str, Any] = field(default_factory=dict)
    loaded_at_field: Optional[str] = None
    identifier: Optional[str] = None
    quoting: Quoting = field(default_factory=Quoting)
    freshness: Optional[FreshnessThreshold] = field(default_factory=FreshnessThreshold)
    external: Optional[ExternalTable] = None
    tags: List[str] = field(default_factory=list)

    def __post_serialize__(self, dct):
        dct = super().__post_serialize__(dct)
        if "freshness" not in dct and self.freshness is None:
            dct["freshness"] = None
        return dct


@dataclass
class UnparsedSourceDefinition(dbtClassMixin, Replaceable):
    name: str
    description: str = ""
    meta: Dict[str, Any] = field(default_factory=dict)
    database: Optional[str] = None
    schema: Optional[str] = None
    loader: str = ""
    quoting: Quoting = field(default_factory=Quoting)
    freshness: Optional[FreshnessThreshold] = field(default_factory=FreshnessThreshold)
    loaded_at_field: Optional[str] = None
    tables: List[UnparsedSourceTableDefinition] = field(default_factory=list)
    tags: List[str] = field(default_factory=list)
    config: Dict[str, Any] = field(default_factory=dict)

    @property
    def yaml_key(self) -> "str":
        return "sources"

    def __post_serialize__(self, dct):
        dct = super().__post_serialize__(dct)
        if "freshness" not in dct and self.freshness is None:
            dct["freshness"] = None
        return dct


@dataclass
class SourceTablePatch(dbtClassMixin):
    name: str
    description: Optional[str] = None
    meta: Optional[Dict[str, Any]] = None
    data_type: Optional[str] = None
    docs: Optional[Docs] = None
    loaded_at_field: Optional[str] = None
    identifier: Optional[str] = None
    quoting: Quoting = field(default_factory=Quoting)
    freshness: Optional[FreshnessThreshold] = field(default_factory=FreshnessThreshold)
    external: Optional[ExternalTable] = None
    tags: Optional[List[str]] = None
    tests: Optional[List[TestDef]] = None
    columns: Optional[Sequence[UnparsedColumn]] = None

    def to_patch_dict(self) -> Dict[str, Any]:
        dct = self.to_dict(omit_none=True)
        remove_keys = "name"
        for key in remove_keys:
            if key in dct:
                del dct[key]

        if self.freshness is None:
            dct["freshness"] = None

        return dct


@dataclass
class SourcePatch(dbtClassMixin, Replaceable):
    name: str = field(
        metadata=dict(description="The name of the source to override"),
    )
    overrides: str = field(
        metadata=dict(description="The package of the source to override"),
    )
    path: Path = field(
        metadata=dict(description="The path to the patch-defining yml file"),
    )
    config: Dict[str, Any] = field(default_factory=dict)
    description: Optional[str] = None
    meta: Optional[Dict[str, Any]] = None
    database: Optional[str] = None
    schema: Optional[str] = None
    loader: Optional[str] = None
    quoting: Optional[Quoting] = None
    freshness: Optional[Optional[FreshnessThreshold]] = field(default_factory=FreshnessThreshold)
    loaded_at_field: Optional[str] = None
    tables: Optional[List[SourceTablePatch]] = None
    tags: Optional[List[str]] = None

    def to_patch_dict(self) -> Dict[str, Any]:
        dct = self.to_dict(omit_none=True)
        remove_keys = ("name", "overrides", "tables", "path")
        for key in remove_keys:
            if key in dct:
                del dct[key]

        if self.freshness is None:
            dct["freshness"] = None

        return dct

    def get_table_named(self, name: str) -> Optional[SourceTablePatch]:
        if self.tables is not None:
            for table in self.tables:
                if table.name == name:
                    return table
        return None


@dataclass
class UnparsedDocumentation(dbtClassMixin, Replaceable):
    package_name: str
    path: str
    original_file_path: str

    @property
    def file_id(self):
        return f"{self.package_name}://{self.original_file_path}"

    @property
    def resource_type(self):
        return NodeType.Documentation


@dataclass
class UnparsedDocumentationFile(UnparsedDocumentation):
    file_contents: str


# can't use total_ordering decorator here, as str provides an ordering already
# and it's not the one we want.
class Maturity(StrEnum):
    low = "low"
    medium = "medium"
    high = "high"

    def __lt__(self, other):
        if not isinstance(other, Maturity):
            return NotImplemented
        order = (Maturity.low, Maturity.medium, Maturity.high)
        return order.index(self) < order.index(other)

    def __gt__(self, other):
        if not isinstance(other, Maturity):
            return NotImplemented
        return self != other and not (self < other)

    def __ge__(self, other):
        if not isinstance(other, Maturity):
            return NotImplemented
        return self == other or not (self < other)

    def __le__(self, other):
        if not isinstance(other, Maturity):
            return NotImplemented
        return self == other or self < other


class ExposureType(StrEnum):
    Dashboard = "dashboard"
    Notebook = "notebook"
    Analysis = "analysis"
    ML = "ml"
    Application = "application"


class MaturityType(StrEnum):
    Low = "low"
    Medium = "medium"
    High = "high"


@dataclass
class Owner(AdditionalPropertiesAllowed, Replaceable):
    email: Optional[str] = None
    name: Optional[str] = None


@dataclass
class UnparsedExposure(dbtClassMixin, Replaceable):
    name: str
    type: ExposureType
    owner: Owner
    description: str = ""
    label: Optional[str] = None
    maturity: Optional[MaturityType] = None
    meta: Dict[str, Any] = field(default_factory=dict)
    tags: List[str] = field(default_factory=list)
    url: Optional[str] = None
    depends_on: List[str] = field(default_factory=list)
    config: Dict[str, Any] = field(default_factory=dict)

    @classmethod
    def validate(cls, data):
        super(UnparsedExposure, cls).validate(data)
        if "name" in data:
            # name can only contain alphanumeric chars and underscores
            if not (re.match(r"[\w-]+$", data["name"])):
                deprecations.warn("exposure-name", exposure=data["name"])

        if data["owner"].get("name") is None and data["owner"].get("email") is None:
            raise ValidationError("Exposure owner must have at least one of 'name' or 'email'.")


@dataclass
class MetricFilter(dbtClassMixin, Replaceable):
    field: str
    operator: str
    # TODO : Can we make this Any?
    value: str


class MetricTimePeriod(StrEnum):
    day = "day"
    week = "week"
    month = "month"
    year = "year"

    def plural(self) -> str:
        return str(self) + "s"


@dataclass
class MetricTime(dbtClassMixin, Mergeable):
    count: Optional[int] = None
    period: Optional[MetricTimePeriod] = None

    def __bool__(self):
        return self.count is not None and self.period is not None


@dataclass
class UnparsedMetricInputMeasure(dbtClassMixin):
    name: str
    filter: Optional[Union[str, List[str]]] = None
    alias: Optional[str] = None
    join_to_timespine: bool = False
    fill_nulls_with: Optional[int] = None


@dataclass
class UnparsedMetricInput(dbtClassMixin):
    name: str
    filter: Optional[Union[str, List[str]]] = None
    alias: Optional[str] = None
    offset_window: Optional[str] = None
    offset_to_grain: Optional[str] = None  # str is really a TimeGranularity Enum


@dataclass
class UnparsedMetricTypeParams(dbtClassMixin):
    measure: Optional[Union[UnparsedMetricInputMeasure, str]] = None
    numerator: Optional[Union[UnparsedMetricInput, str]] = None
    denominator: Optional[Union[UnparsedMetricInput, str]] = None
    expr: Optional[Union[str, bool]] = None
    window: Optional[str] = None
    grain_to_date: Optional[str] = None  # str is really a TimeGranularity Enum
    metrics: Optional[List[Union[UnparsedMetricInput, str]]] = None


@dataclass
class UnparsedMetric(dbtClassMixin):
    name: str
    label: str
    type: str
    type_params: UnparsedMetricTypeParams
    description: str = ""
    filter: Optional[Union[str, List[str]]] = None
    # metadata: Optional[Unparsedetadata] = None # TODO
    meta: Dict[str, Any] = field(default_factory=dict)
    tags: List[str] = field(default_factory=list)
    config: Dict[str, Any] = field(default_factory=dict)

    @classmethod
    def validate(cls, data):
        super(UnparsedMetric, cls).validate(data)
        if "name" in data:
            errors = []
            if " " in data["name"]:
                errors.append("cannot contain spaces")
            # This handles failing queries due to too long metric names.
            # It only occurs in BigQuery and Snowflake (Postgres/Redshift truncate)
            if len(data["name"]) > 250:
                errors.append("cannot contain more than 250 characters")
            if not (re.match(r"^[A-Za-z]", data["name"])):
                errors.append("must begin with a letter")
            if not (re.match(r"[\w-]+$", data["name"])):
                errors.append("must contain only letters, numbers and underscores")

            if errors:
                raise ParsingError(
                    f"The metric name '{data['name']}' is invalid.  It {', '.join(e for e in errors)}"
                )


@dataclass
class UnparsedGroup(dbtClassMixin, Replaceable):
    name: str
    owner: Owner

    @classmethod
    def validate(cls, data):
        super(UnparsedGroup, cls).validate(data)
        if data["owner"].get("name") is None and data["owner"].get("email") is None:
            raise ValidationError("Group owner must have at least one of 'name' or 'email'.")


#
# semantic interfaces unparsed objects
#


@dataclass
class UnparsedEntity(dbtClassMixin):
    name: str
    type: str  # EntityType enum
    description: Optional[str] = None
    label: Optional[str] = None
    role: Optional[str] = None
    expr: Optional[str] = None


@dataclass
class UnparsedNonAdditiveDimension(dbtClassMixin):
    name: str
    window_choice: str  # AggregationType enum
    window_groupings: List[str] = field(default_factory=list)


@dataclass
class UnparsedMeasure(dbtClassMixin):
    name: str
    agg: str  # actually an enum
    description: Optional[str] = None
    label: Optional[str] = None
    expr: Optional[Union[str, bool, int]] = None
    agg_params: Optional[MeasureAggregationParameters] = None
    non_additive_dimension: Optional[UnparsedNonAdditiveDimension] = None
    agg_time_dimension: Optional[str] = None
    create_metric: bool = False


@dataclass
class UnparsedDimensionTypeParams(dbtClassMixin):
    time_granularity: str  # TimeGranularity enum
    validity_params: Optional[DimensionValidityParams] = None


@dataclass
class UnparsedDimension(dbtClassMixin):
    name: str
    type: str  # actually an enum
    description: Optional[str] = None
    label: Optional[str] = None
    is_partition: bool = False
    type_params: Optional[UnparsedDimensionTypeParams] = None
    expr: Optional[str] = None


@dataclass
class UnparsedSemanticModel(dbtClassMixin):
    name: str
    model: str  # looks like "ref(...)"
    config: Dict[str, Any] = field(default_factory=dict)
    description: Optional[str] = None
    label: Optional[str] = None
    defaults: Optional[Defaults] = None
    entities: List[UnparsedEntity] = field(default_factory=list)
    measures: List[UnparsedMeasure] = field(default_factory=list)
    dimensions: List[UnparsedDimension] = field(default_factory=list)
    primary_entity: Optional[str] = None


@dataclass
class UnparsedQueryParams(dbtClassMixin):
    metrics: List[str] = field(default_factory=list)
    group_by: List[str] = field(default_factory=list)
    where: Optional[Union[str, List[str]]] = None


@dataclass
class UnparsedExportConfig(dbtClassMixin):
    """Nested configuration attributes for exports."""

    export_as: ExportDestinationType
    schema: Optional[str] = None
    alias: Optional[str] = None


@dataclass
class UnparsedExport(dbtClassMixin):
    """Configuration for writing query results to a table."""

    name: str
    config: UnparsedExportConfig


@dataclass
class UnparsedSavedQuery(dbtClassMixin):
    name: str
    query_params: UnparsedQueryParams
    description: Optional[str] = None
    label: Optional[str] = None
    exports: List[UnparsedExport] = field(default_factory=list)
    config: Dict[str, Any] = field(default_factory=dict)


def normalize_date(d: Optional[datetime.date]) -> Optional[datetime.datetime]:
    """Convert date to datetime (at midnight), and add local time zone if naive"""
    if d is None:
        return None

    # convert date to datetime
    dt = d if type(d) == datetime.datetime else datetime.datetime(d.year, d.month, d.day)

    if not dt.tzinfo:
        # date is naive, re-interpret as system time zone
        dt = dt.astimezone()

    return dt<|MERGE_RESOLUTION|>--- conflicted
+++ resolved
@@ -17,18 +17,13 @@
 # trigger the PathEncoder
 import dbt.helper_types  # noqa:F401
 from dbt.exceptions import CompilationError, ParsingError, DbtInternalError
-
-<<<<<<< HEAD
 from dbt.common.dataclass_schema import (
     dbtClassMixin,
     StrEnum,
     ExtensibleDbtClassMixin,
     ValidationError,
 )
-=======
-from dbt.dataclass_schema import dbtClassMixin, StrEnum, ExtensibleDbtClassMixin, ValidationError
 from dbt_semantic_interfaces.type_enums.export_destination_type import ExportDestinationType
->>>>>>> bb21403c
 
 from dataclasses import dataclass, field
 from datetime import timedelta
