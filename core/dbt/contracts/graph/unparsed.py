import datetime
import re

from dbt import deprecations
from dbt.common.contracts.config.properties import (
    AdditionalPropertiesAllowed,
    AdditionalPropertiesMixin,
)
from dbt.common.exceptions import DbtInternalError, CompilationError
from dbt.common.dataclass_schema import (
    dbtClassMixin,
    StrEnum,
    ExtensibleDbtClassMixin,
    ValidationError,
)
from dbt.node_types import NodeType
from dbt.contracts.graph.semantic_models import (
    Defaults,
    DimensionValidityParams,
    MeasureAggregationParameters,
)
from dbt.contracts.util import (
    Mergeable,
    Replaceable,
)

# trigger the PathEncoder
import dbt.common.helper_types  # noqa:F401
from dbt.exceptions import ParsingError

from dbt_semantic_interfaces.type_enums import ConversionCalculationType

from dataclasses import dataclass, field
from datetime import timedelta
from pathlib import Path
from typing import Optional, List, Union, Dict, Any, Sequence, Literal


@dataclass
class UnparsedBaseNode(dbtClassMixin, Replaceable):
    package_name: str
    path: str
    original_file_path: str

    @property
    def file_id(self):
        return f"{self.package_name}://{self.original_file_path}"


@dataclass
class HasCode(dbtClassMixin):
    raw_code: str
    language: str

    @property
    def empty(self):
        return not self.raw_code.strip()


@dataclass
class UnparsedMacro(UnparsedBaseNode, HasCode):
    resource_type: Literal[NodeType.Macro]


@dataclass
class UnparsedGenericTest(UnparsedBaseNode, HasCode):
    resource_type: Literal[NodeType.Macro]


@dataclass
class UnparsedNode(UnparsedBaseNode, HasCode):
    name: str
    resource_type: NodeType

    @property
    def search_name(self):
        return self.name


@dataclass
class UnparsedRunHook(UnparsedNode):
    resource_type: Literal[NodeType.Operation]
    index: Optional[int] = None


@dataclass
class Docs(dbtClassMixin, Replaceable):
    show: bool = True
    node_color: Optional[str] = None


@dataclass
class HasColumnProps(AdditionalPropertiesMixin, ExtensibleDbtClassMixin, Replaceable):
    name: str
    description: str = ""
    meta: Dict[str, Any] = field(default_factory=dict)
    data_type: Optional[str] = None
    constraints: List[Dict[str, Any]] = field(default_factory=list)
    docs: Docs = field(default_factory=Docs)
    _extra: Dict[str, Any] = field(default_factory=dict)


TestDef = Union[Dict[str, Any], str]


@dataclass
class HasColumnAndTestProps(HasColumnProps):
    data_tests: List[TestDef] = field(default_factory=list)
    tests: List[TestDef] = field(default_factory=list)


@dataclass
class UnparsedColumn(HasColumnAndTestProps):
    quote: Optional[bool] = None
    tags: List[str] = field(default_factory=list)


@dataclass
class HasColumnDocs(dbtClassMixin, Replaceable):
    columns: Sequence[HasColumnProps] = field(default_factory=list)


@dataclass
class HasColumnTests(dbtClassMixin, Replaceable):
    columns: Sequence[UnparsedColumn] = field(default_factory=list)


@dataclass
class HasYamlMetadata(dbtClassMixin):
    original_file_path: str
    yaml_key: str
    package_name: str

    @property
    def file_id(self):
        return f"{self.package_name}://{self.original_file_path}"


@dataclass
class HasConfig:
    config: Dict[str, Any] = field(default_factory=dict)


NodeVersion = Union[str, float]


@dataclass
class UnparsedVersion(dbtClassMixin):
    v: NodeVersion
    defined_in: Optional[str] = None
    description: str = ""
    access: Optional[str] = None
    config: Dict[str, Any] = field(default_factory=dict)
    constraints: List[Dict[str, Any]] = field(default_factory=list)
    docs: Docs = field(default_factory=Docs)
<<<<<<< HEAD
    data_tests: Optional[List[TestDef]] = None
    columns: Sequence[Union[dbt.helper_types.IncludeExclude, UnparsedColumn]] = field(
=======
    tests: Optional[List[TestDef]] = None
    columns: Sequence[Union[dbt.common.helper_types.IncludeExclude, UnparsedColumn]] = field(
>>>>>>> 77632122
        default_factory=list
    )
    deprecation_date: Optional[datetime.datetime] = None

    def __lt__(self, other):
        try:
            return float(self.v) < float(other.v)
        except ValueError:
            return str(self.v) < str(other.v)

    @property
    def include_exclude(self) -> dbt.common.helper_types.IncludeExclude:
        return self._include_exclude

    @property
    def unparsed_columns(self) -> List:
        return self._unparsed_columns

    @property
    def formatted_v(self) -> str:
        return f"v{self.v}"

    def __post_init__(self):
        has_include_exclude = False
        self._include_exclude = dbt.common.helper_types.IncludeExclude(include="*")
        self._unparsed_columns = []
        for column in self.columns:
            if isinstance(column, dbt.common.helper_types.IncludeExclude):
                if not has_include_exclude:
                    self._include_exclude = column
                    has_include_exclude = True
                else:
                    raise ParsingError("version can have at most one include/exclude element")
            else:
                self._unparsed_columns.append(column)

        self.deprecation_date = normalize_date(self.deprecation_date)


@dataclass
class UnparsedAnalysisUpdate(HasConfig, HasColumnDocs, HasColumnProps, HasYamlMetadata):
    access: Optional[str] = None


@dataclass
class UnparsedNodeUpdate(HasConfig, HasColumnTests, HasColumnAndTestProps, HasYamlMetadata):
    quote_columns: Optional[bool] = None
    access: Optional[str] = None


@dataclass
class UnparsedModelUpdate(UnparsedNodeUpdate):
    quote_columns: Optional[bool] = None
    access: Optional[str] = None
    latest_version: Optional[NodeVersion] = None
    versions: Sequence[UnparsedVersion] = field(default_factory=list)
    deprecation_date: Optional[datetime.datetime] = None

    def __post_init__(self) -> None:
        if self.latest_version:
            version_values = [version.v for version in self.versions]
            if self.latest_version not in version_values:
                raise ParsingError(
                    f"latest_version: {self.latest_version} is not one of model '{self.name}' versions: {version_values} "
                )

        seen_versions = set()
        for version in self.versions:
            if str(version.v) in seen_versions:
                raise ParsingError(
                    f"Found duplicate version: '{version.v}' in versions list of model '{self.name}'"
                )
            seen_versions.add(str(version.v))

        self._version_map = {version.v: version for version in self.versions}

        self.deprecation_date = normalize_date(self.deprecation_date)

    def get_columns_for_version(self, version: NodeVersion) -> List[UnparsedColumn]:
        if version not in self._version_map:
            raise DbtInternalError(
                f"get_columns_for_version called for version '{version}' not in version map"
            )

        version_columns = []
        unparsed_version = self._version_map[version]
        for base_column in self.columns:
            if unparsed_version.include_exclude.includes(base_column.name):
                version_columns.append(base_column)

        for column in unparsed_version.unparsed_columns:
            version_columns.append(column)

        return version_columns

    def get_tests_for_version(self, version: NodeVersion) -> List[TestDef]:
        if version not in self._version_map:
            raise DbtInternalError(
                f"get_tests_for_version called for version '{version}' not in version map"
            )
        unparsed_version = self._version_map[version]
        return (
            unparsed_version.data_tests
            if unparsed_version.data_tests is not None
            else self.data_tests
        )


@dataclass
class MacroArgument(dbtClassMixin):
    name: str
    type: Optional[str] = None
    description: str = ""


@dataclass
class UnparsedMacroUpdate(HasConfig, HasColumnProps, HasYamlMetadata):
    arguments: List[MacroArgument] = field(default_factory=list)


class TimePeriod(StrEnum):
    minute = "minute"
    hour = "hour"
    day = "day"

    def plural(self) -> str:
        return str(self) + "s"


@dataclass
class Time(dbtClassMixin, Mergeable):
    count: Optional[int] = None
    period: Optional[TimePeriod] = None

    def exceeded(self, actual_age: float) -> bool:
        if self.period is None or self.count is None:
            return False
        kwargs: Dict[str, int] = {self.period.plural(): self.count}
        difference = timedelta(**kwargs).total_seconds()
        return actual_age > difference

    def __bool__(self):
        return self.count is not None and self.period is not None


@dataclass
class FreshnessThreshold(dbtClassMixin, Mergeable):
    warn_after: Optional[Time] = field(default_factory=Time)
    error_after: Optional[Time] = field(default_factory=Time)
    filter: Optional[str] = None

    def status(self, age: float) -> "dbt.contracts.results.FreshnessStatus":
        from dbt.contracts.results import FreshnessStatus

        if self.error_after and self.error_after.exceeded(age):
            return FreshnessStatus.Error
        elif self.warn_after and self.warn_after.exceeded(age):
            return FreshnessStatus.Warn
        else:
            return FreshnessStatus.Pass

    def __bool__(self):
        return bool(self.warn_after) or bool(self.error_after)


@dataclass
class ExternalPartition(AdditionalPropertiesAllowed, Replaceable):
    name: str = ""
    description: str = ""
    data_type: str = ""
    meta: Dict[str, Any] = field(default_factory=dict)

    def __post_init__(self):
        if self.name == "" or self.data_type == "":
            raise CompilationError("External partition columns must have names and data types")


@dataclass
class ExternalTable(AdditionalPropertiesAllowed, Mergeable):
    location: Optional[str] = None
    file_format: Optional[str] = None
    row_format: Optional[str] = None
    tbl_properties: Optional[str] = None
    partitions: Optional[Union[List[str], List[ExternalPartition]]] = None

    def __bool__(self):
        return self.location is not None


@dataclass
class Quoting(dbtClassMixin, Mergeable):
    database: Optional[bool] = None
    schema: Optional[bool] = None
    identifier: Optional[bool] = None
    column: Optional[bool] = None


@dataclass
class UnparsedSourceTableDefinition(HasColumnTests, HasColumnAndTestProps):
    config: Dict[str, Any] = field(default_factory=dict)
    loaded_at_field: Optional[str] = None
    identifier: Optional[str] = None
    quoting: Quoting = field(default_factory=Quoting)
    freshness: Optional[FreshnessThreshold] = field(default_factory=FreshnessThreshold)
    external: Optional[ExternalTable] = None
    tags: List[str] = field(default_factory=list)

    def __post_serialize__(self, dct):
        dct = super().__post_serialize__(dct)
        if "freshness" not in dct and self.freshness is None:
            dct["freshness"] = None
        return dct


@dataclass
class UnparsedSourceDefinition(dbtClassMixin, Replaceable):
    name: str
    description: str = ""
    meta: Dict[str, Any] = field(default_factory=dict)
    database: Optional[str] = None
    schema: Optional[str] = None
    loader: str = ""
    quoting: Quoting = field(default_factory=Quoting)
    freshness: Optional[FreshnessThreshold] = field(default_factory=FreshnessThreshold)
    loaded_at_field: Optional[str] = None
    tables: List[UnparsedSourceTableDefinition] = field(default_factory=list)
    tags: List[str] = field(default_factory=list)
    config: Dict[str, Any] = field(default_factory=dict)

    @property
    def yaml_key(self) -> "str":
        return "sources"

    def __post_serialize__(self, dct):
        dct = super().__post_serialize__(dct)
        if "freshness" not in dct and self.freshness is None:
            dct["freshness"] = None
        return dct


@dataclass
class SourceTablePatch(dbtClassMixin):
    name: str
    description: Optional[str] = None
    meta: Optional[Dict[str, Any]] = None
    data_type: Optional[str] = None
    docs: Optional[Docs] = None
    loaded_at_field: Optional[str] = None
    identifier: Optional[str] = None
    quoting: Quoting = field(default_factory=Quoting)
    freshness: Optional[FreshnessThreshold] = field(default_factory=FreshnessThreshold)
    external: Optional[ExternalTable] = None
    tags: Optional[List[str]] = None
    data_tests: Optional[List[TestDef]] = None
    columns: Optional[Sequence[UnparsedColumn]] = None

    def to_patch_dict(self) -> Dict[str, Any]:
        dct = self.to_dict(omit_none=True)
        remove_keys = "name"
        for key in remove_keys:
            if key in dct:
                del dct[key]

        if self.freshness is None:
            dct["freshness"] = None

        return dct


@dataclass
class SourcePatch(dbtClassMixin, Replaceable):
    name: str = field(
        metadata=dict(description="The name of the source to override"),
    )
    overrides: str = field(
        metadata=dict(description="The package of the source to override"),
    )
    path: Path = field(
        metadata=dict(description="The path to the patch-defining yml file"),
    )
    config: Dict[str, Any] = field(default_factory=dict)
    description: Optional[str] = None
    meta: Optional[Dict[str, Any]] = None
    database: Optional[str] = None
    schema: Optional[str] = None
    loader: Optional[str] = None
    quoting: Optional[Quoting] = None
    freshness: Optional[Optional[FreshnessThreshold]] = field(default_factory=FreshnessThreshold)
    loaded_at_field: Optional[str] = None
    tables: Optional[List[SourceTablePatch]] = None
    tags: Optional[List[str]] = None

    def to_patch_dict(self) -> Dict[str, Any]:
        dct = self.to_dict(omit_none=True)
        remove_keys = ("name", "overrides", "tables", "path")
        for key in remove_keys:
            if key in dct:
                del dct[key]

        if self.freshness is None:
            dct["freshness"] = None

        return dct

    def get_table_named(self, name: str) -> Optional[SourceTablePatch]:
        if self.tables is not None:
            for table in self.tables:
                if table.name == name:
                    return table
        return None


@dataclass
class UnparsedDocumentation(dbtClassMixin, Replaceable):
    package_name: str
    path: str
    original_file_path: str

    @property
    def file_id(self):
        return f"{self.package_name}://{self.original_file_path}"

    @property
    def resource_type(self):
        return NodeType.Documentation


@dataclass
class UnparsedDocumentationFile(UnparsedDocumentation):
    file_contents: str


# can't use total_ordering decorator here, as str provides an ordering already
# and it's not the one we want.
class Maturity(StrEnum):
    low = "low"
    medium = "medium"
    high = "high"

    def __lt__(self, other):
        if not isinstance(other, Maturity):
            return NotImplemented
        order = (Maturity.low, Maturity.medium, Maturity.high)
        return order.index(self) < order.index(other)

    def __gt__(self, other):
        if not isinstance(other, Maturity):
            return NotImplemented
        return self != other and not (self < other)

    def __ge__(self, other):
        if not isinstance(other, Maturity):
            return NotImplemented
        return self == other or not (self < other)

    def __le__(self, other):
        if not isinstance(other, Maturity):
            return NotImplemented
        return self == other or self < other


class ExposureType(StrEnum):
    Dashboard = "dashboard"
    Notebook = "notebook"
    Analysis = "analysis"
    ML = "ml"
    Application = "application"


class MaturityType(StrEnum):
    Low = "low"
    Medium = "medium"
    High = "high"


@dataclass
class Owner(AdditionalPropertiesAllowed, Replaceable):
    email: Optional[str] = None
    name: Optional[str] = None


@dataclass
class UnparsedExposure(dbtClassMixin, Replaceable):
    name: str
    type: ExposureType
    owner: Owner
    description: str = ""
    label: Optional[str] = None
    maturity: Optional[MaturityType] = None
    meta: Dict[str, Any] = field(default_factory=dict)
    tags: List[str] = field(default_factory=list)
    url: Optional[str] = None
    depends_on: List[str] = field(default_factory=list)
    config: Dict[str, Any] = field(default_factory=dict)

    @classmethod
    def validate(cls, data):
        super(UnparsedExposure, cls).validate(data)
        if "name" in data:
            # name can only contain alphanumeric chars and underscores
            if not (re.match(r"[\w-]+$", data["name"])):
                deprecations.warn("exposure-name", exposure=data["name"])

        if data["owner"].get("name") is None and data["owner"].get("email") is None:
            raise ValidationError("Exposure owner must have at least one of 'name' or 'email'.")


@dataclass
class MetricFilter(dbtClassMixin, Replaceable):
    field: str
    operator: str
    # TODO : Can we make this Any?
    value: str


class MetricTimePeriod(StrEnum):
    day = "day"
    week = "week"
    month = "month"
    year = "year"

    def plural(self) -> str:
        return str(self) + "s"


@dataclass
class MetricTime(dbtClassMixin, Mergeable):
    count: Optional[int] = None
    period: Optional[MetricTimePeriod] = None

    def __bool__(self):
        return self.count is not None and self.period is not None


@dataclass
class UnparsedMetricInputMeasure(dbtClassMixin):
    name: str
    filter: Optional[Union[str, List[str]]] = None
    alias: Optional[str] = None
    join_to_timespine: bool = False
    fill_nulls_with: Optional[int] = None


@dataclass
class UnparsedMetricInput(dbtClassMixin):
    name: str
    filter: Optional[Union[str, List[str]]] = None
    alias: Optional[str] = None
    offset_window: Optional[str] = None
    offset_to_grain: Optional[str] = None  # str is really a TimeGranularity Enum


@dataclass
class ConstantPropertyInput(dbtClassMixin):
    base_property: str
    conversion_property: str


@dataclass
class UnparsedConversionTypeParams(dbtClassMixin):
    base_measure: Union[UnparsedMetricInputMeasure, str]
    conversion_measure: Union[UnparsedMetricInputMeasure, str]
    entity: str
    calculation: str = (
        ConversionCalculationType.CONVERSION_RATE.value
    )  # ConversionCalculationType Enum
    window: Optional[str] = None
    constant_properties: Optional[List[ConstantPropertyInput]] = None


@dataclass
class UnparsedMetricTypeParams(dbtClassMixin):
    measure: Optional[Union[UnparsedMetricInputMeasure, str]] = None
    numerator: Optional[Union[UnparsedMetricInput, str]] = None
    denominator: Optional[Union[UnparsedMetricInput, str]] = None
    expr: Optional[Union[str, bool]] = None
    window: Optional[str] = None
    grain_to_date: Optional[str] = None  # str is really a TimeGranularity Enum
    metrics: Optional[List[Union[UnparsedMetricInput, str]]] = None
    conversion_type_params: Optional[UnparsedConversionTypeParams] = None


@dataclass
class UnparsedMetric(dbtClassMixin):
    name: str
    label: str
    type: str
    type_params: UnparsedMetricTypeParams
    description: str = ""
    filter: Optional[Union[str, List[str]]] = None
    # metadata: Optional[Unparsedetadata] = None # TODO
    meta: Dict[str, Any] = field(default_factory=dict)
    tags: List[str] = field(default_factory=list)
    config: Dict[str, Any] = field(default_factory=dict)

    @classmethod
    def validate(cls, data):
        super(UnparsedMetric, cls).validate(data)
        if "name" in data:
            errors = []
            if " " in data["name"]:
                errors.append("cannot contain spaces")
            # This handles failing queries due to too long metric names.
            # It only occurs in BigQuery and Snowflake (Postgres/Redshift truncate)
            if len(data["name"]) > 250:
                errors.append("cannot contain more than 250 characters")
            if not (re.match(r"^[A-Za-z]", data["name"])):
                errors.append("must begin with a letter")
            if not (re.match(r"[\w-]+$", data["name"])):
                errors.append("must contain only letters, numbers and underscores")

            if errors:
                raise ParsingError(
                    f"The metric name '{data['name']}' is invalid.  It {', '.join(e for e in errors)}"
                )


@dataclass
class UnparsedGroup(dbtClassMixin, Replaceable):
    name: str
    owner: Owner

    @classmethod
    def validate(cls, data):
        super(UnparsedGroup, cls).validate(data)
        if data["owner"].get("name") is None and data["owner"].get("email") is None:
            raise ValidationError("Group owner must have at least one of 'name' or 'email'.")


#
# semantic interfaces unparsed objects
#


@dataclass
class UnparsedEntity(dbtClassMixin):
    name: str
    type: str  # EntityType enum
    description: Optional[str] = None
    label: Optional[str] = None
    role: Optional[str] = None
    expr: Optional[str] = None


@dataclass
class UnparsedNonAdditiveDimension(dbtClassMixin):
    name: str
    window_choice: str  # AggregationType enum
    window_groupings: List[str] = field(default_factory=list)


@dataclass
class UnparsedMeasure(dbtClassMixin):
    name: str
    agg: str  # actually an enum
    description: Optional[str] = None
    label: Optional[str] = None
    expr: Optional[Union[str, bool, int]] = None
    agg_params: Optional[MeasureAggregationParameters] = None
    non_additive_dimension: Optional[UnparsedNonAdditiveDimension] = None
    agg_time_dimension: Optional[str] = None
    create_metric: bool = False


@dataclass
class UnparsedDimensionTypeParams(dbtClassMixin):
    time_granularity: str  # TimeGranularity enum
    validity_params: Optional[DimensionValidityParams] = None


@dataclass
class UnparsedDimension(dbtClassMixin):
    name: str
    type: str  # actually an enum
    description: Optional[str] = None
    label: Optional[str] = None
    is_partition: bool = False
    type_params: Optional[UnparsedDimensionTypeParams] = None
    expr: Optional[str] = None


@dataclass
class UnparsedSemanticModel(dbtClassMixin):
    name: str
    model: str  # looks like "ref(...)"
    config: Dict[str, Any] = field(default_factory=dict)
    description: Optional[str] = None
    label: Optional[str] = None
    defaults: Optional[Defaults] = None
    entities: List[UnparsedEntity] = field(default_factory=list)
    measures: List[UnparsedMeasure] = field(default_factory=list)
    dimensions: List[UnparsedDimension] = field(default_factory=list)
    primary_entity: Optional[str] = None


@dataclass
class UnparsedQueryParams(dbtClassMixin):
    metrics: List[str] = field(default_factory=list)
    group_by: List[str] = field(default_factory=list)
    where: Optional[Union[str, List[str]]] = None


@dataclass
class UnparsedExport(dbtClassMixin):
    """Configuration for writing query results to a table."""

    name: str
    config: Dict[str, Any] = field(default_factory=dict)


@dataclass
class UnparsedSavedQuery(dbtClassMixin):
    name: str
    query_params: UnparsedQueryParams
    description: Optional[str] = None
    label: Optional[str] = None
    exports: List[UnparsedExport] = field(default_factory=list)
    config: Dict[str, Any] = field(default_factory=dict)


def normalize_date(d: Optional[datetime.date]) -> Optional[datetime.datetime]:
    """Convert date to datetime (at midnight), and add local time zone if naive"""
    if d is None:
        return None

    # convert date to datetime
    dt = d if type(d) == datetime.datetime else datetime.datetime(d.year, d.month, d.day)

    if not dt.tzinfo:
        # date is naive, re-interpret as system time zone
        dt = dt.astimezone()

    return dt


class UnitTestFormat(StrEnum):
    CSV = "csv"
    Dict = "dict"


@dataclass
class UnitTestInputFixture(dbtClassMixin):
    input: str
    rows: Optional[Union[str, List[Dict[str, Any]]]] = None
    format: UnitTestFormat = UnitTestFormat.Dict
    fixture: Optional[str] = None


@dataclass
class UnitTestOutputFixture(dbtClassMixin):
    rows: Optional[Union[str, List[Dict[str, Any]]]] = None
    format: UnitTestFormat = UnitTestFormat.Dict
    fixture: Optional[str] = None


@dataclass
class UnitTestOverrides(dbtClassMixin):
    macros: Dict[str, Any] = field(default_factory=dict)
    vars: Dict[str, Any] = field(default_factory=dict)
    env_vars: Dict[str, Any] = field(default_factory=dict)


@dataclass
class UnparsedUnitTest(dbtClassMixin):
    name: str
    model: str  # name of the model being unit tested
    given: Sequence[UnitTestInputFixture]
    expect: UnitTestOutputFixture
    description: str = ""
    overrides: Optional[UnitTestOverrides] = None
    config: Dict[str, Any] = field(default_factory=dict)<|MERGE_RESOLUTION|>--- conflicted
+++ resolved
@@ -153,13 +153,8 @@
     config: Dict[str, Any] = field(default_factory=dict)
     constraints: List[Dict[str, Any]] = field(default_factory=list)
     docs: Docs = field(default_factory=Docs)
-<<<<<<< HEAD
     data_tests: Optional[List[TestDef]] = None
-    columns: Sequence[Union[dbt.helper_types.IncludeExclude, UnparsedColumn]] = field(
-=======
-    tests: Optional[List[TestDef]] = None
     columns: Sequence[Union[dbt.common.helper_types.IncludeExclude, UnparsedColumn]] = field(
->>>>>>> 77632122
         default_factory=list
     )
     deprecation_date: Optional[datetime.datetime] = None
