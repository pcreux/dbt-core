--- conflicted
+++ resolved
@@ -1,12 +1,8 @@
 from pathlib import Path, PurePath
 
 import click
-<<<<<<< HEAD
 from dbt.cli.options import MultiOption
-from dbt.cli.option_types import YAML, ChoiceTuple
-=======
-from dbt.cli.option_types import YAML, WarnErrorOptionsType
->>>>>>> 3aeab737
+from dbt.cli.option_types import YAML, ChoiceTuple, WarnErrorOptionsType
 from dbt.cli.resolvers import default_project_dir, default_profiles_dir
 
 
@@ -85,13 +81,9 @@
     hidden=True,
 )
 
-<<<<<<< HEAD
 exclude = click.option(
     "--exclude", envvar=None, type=tuple, cls=MultiOption, help="Specify the nodes to exclude."
 )
-=======
-exclude = click.option("--exclude", envvar=None, help="Specify the nodes to exclude.")
->>>>>>> 3aeab737
 
 fail_fast = click.option(
     "--fail-fast/--no-fail-fast",
