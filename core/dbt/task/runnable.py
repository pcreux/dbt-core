--- conflicted
+++ resolved
@@ -44,17 +44,10 @@
 from dbt.contracts.results import NodeStatus, RunExecutionResult, RunningStatus
 from dbt.contracts.state import PreviousState
 from dbt.exceptions import (
-<<<<<<< HEAD
-    InternalException,
-    NotImplementedException,
-    RuntimeException,
-    FailFastException,
-=======
     DbtInternalError,
     NotImplementedError,
     DbtRuntimeError,
     FailFastError,
->>>>>>> 3aeab737
 )
 
 from dbt.graph import GraphQueue, NodeSelector, SelectionSpec, parse_difference, Graph
@@ -190,11 +183,7 @@
             elif uid in self.manifest.sources:
                 self._flattened_nodes.append(self.manifest.sources[uid])
             else:
-<<<<<<< HEAD
-                raise InternalException(
-=======
                 raise DbtInternalError(
->>>>>>> 3aeab737
                     f"Node selection returned {uid}, expected a node or a source"
                 )
 
@@ -244,13 +233,6 @@
             status: Dict[str, str] = {}
             try:
                 result = runner.run_with_hooks(self.manifest)
-<<<<<<< HEAD
-                status = runner.get_result_status(result)
-                runner.node.update_event_status(
-                    node_status=result.status, finished_at=datetime.utcnow().isoformat()
-                )
-=======
->>>>>>> 3aeab737
             finally:
                 finishctx = TimestampNamed("finished_at")
                 with finishctx, DbtModelState(status):
@@ -267,11 +249,7 @@
         fail_fast = flags.FAIL_FAST
 
         if result.status in (NodeStatus.Error, NodeStatus.Fail) and fail_fast:
-<<<<<<< HEAD
-            self._raise_next_tick = FailFastException(
-=======
             self._raise_next_tick = FailFastError(
->>>>>>> 3aeab737
                 msg="Failing early due to test failure or runtime error",
                 result=result,
                 node=getattr(result, "node", None),
