import os
import threading
import time
import traceback
from abc import ABCMeta, abstractmethod
from contextlib import nullcontext
from datetime import datetime
<<<<<<< HEAD
from pathlib import Path
=======
>>>>>>> 29f734df
from typing import Any, Dict, List, Optional, Type, Union

import dbt.exceptions
from dbt import tracking
from dbt.adapters.factory import get_adapter
from dbt.config import RuntimeConfig, Project
from dbt.config.profile import read_profile
from dbt.constants import DBT_PROJECT_FILE_NAME
from dbt.contracts.graph.manifest import Manifest
from dbt.contracts.results import (
    NodeStatus,
    RunResult,
    collect_timing_info,
    RunStatus,
    RunningStatus,
    TimingInfo,
)
from dbt.common.events.contextvars import get_node_info
from dbt.common.events.functions import fire_event
from dbt.common.events.types import (
    LogDbtProjectError,
    LogDbtProfileError,
    CatchableExceptionOnRun,
    InternalErrorOnRun,
    GenericExceptionOnRun,
    NodeConnectionReleaseError,
    LogDebugStackTrace,
    SkippingDetails,
    LogSkipBecauseError,
    NodeCompiling,
    NodeExecuting,
)
from dbt.exceptions import (
    NotImplementedError,
    CompilationError,
    DbtRuntimeError,
    DbtInternalError,
)
from dbt.flags import get_flags
from dbt.graph import Graph
from dbt.logger import log_manager
from dbt.task.printer import print_run_result_error


class NoneConfig:
    @classmethod
    def from_args(cls, args):
        return None


def read_profiles(profiles_dir=None):
    """This is only used for some error handling"""
    if profiles_dir is None:
        profiles_dir = get_flags().PROFILES_DIR

    raw_profiles = read_profile(profiles_dir)

    if raw_profiles is None:
        profiles = {}
    else:
        profiles = {k: v for (k, v) in raw_profiles.items() if k != "config"}

    return profiles


class BaseTask(metaclass=ABCMeta):
    ConfigType: Union[Type[NoneConfig], Type[Project]] = NoneConfig

    def __init__(self, args, config, project=None) -> None:
        self.args = args
        self.config = config
        self.project = config if isinstance(config, Project) else project

    @classmethod
    def pre_init_hook(cls, args):
        """A hook called before the task is initialized."""
        if args.log_format == "json":
            log_manager.format_json()
        else:
            log_manager.format_text()

    @classmethod
    def set_log_format(cls):
        if get_flags().LOG_FORMAT == "json":
            log_manager.format_json()
        else:
            log_manager.format_text()

    @classmethod
    def from_args(cls, args, *pargs, **kwargs):
        try:
            # This is usually RuntimeConfig
            config = cls.ConfigType.from_args(args)
        except dbt.exceptions.DbtProjectError as exc:
            fire_event(LogDbtProjectError(exc=str(exc)))

            tracking.track_invalid_invocation(args=args, result_type=exc.result_type)
            raise dbt.exceptions.DbtRuntimeError("Could not run dbt") from exc
        except dbt.exceptions.DbtProfileError as exc:
            all_profile_names = list(read_profiles(get_flags().PROFILES_DIR).keys())
            fire_event(LogDbtProfileError(exc=str(exc), profiles=all_profile_names))
            tracking.track_invalid_invocation(args=args, result_type=exc.result_type)
            raise dbt.exceptions.DbtRuntimeError("Could not run dbt") from exc
        return cls(args, config, *pargs, **kwargs)

    @abstractmethod
    def run(self):
        raise dbt.exceptions.NotImplementedError("Not Implemented")

    def interpret_results(self, results):
        return True


def get_nearest_project_dir(project_dir: Optional[str]) -> Path:
    # If the user provides an explicit project directory, use that
    # but don't look at parent directories.
    if project_dir:
        cur_dir = Path(project_dir)
        project_file = Path(project_dir) / DBT_PROJECT_FILE_NAME
        if project_file.is_file():
            return cur_dir
        else:
            raise dbt.exceptions.DbtRuntimeError(
                "fatal: Invalid --project-dir flag. Not a dbt project. "
                "Missing dbt_project.yml file"
            )

    cur_dir = Path.cwd()
    project_file = cur_dir / DBT_PROJECT_FILE_NAME
    if project_file.is_file():
        return cur_dir
    else:
        raise dbt.exceptions.DbtRuntimeError(
            "fatal: Not a dbt project (or any of the parent directories). "
            "Missing dbt_project.yml file"
        )


def move_to_nearest_project_dir(project_dir: Optional[str]) -> Path:
    nearest_project_dir = get_nearest_project_dir(project_dir)
    os.chdir(nearest_project_dir)
    return nearest_project_dir


# TODO: look into deprecating this class in favor of several small functions that
# produce the same behavior. currently this class only contains manifest compilation,
# holding a manifest, and moving direcories.
class ConfiguredTask(BaseTask):
    ConfigType = RuntimeConfig

    def __init__(self, args, config, manifest: Optional[Manifest] = None) -> None:
        super().__init__(args, config)
        self.graph: Optional[Graph] = None
        self.manifest = manifest

    def compile_manifest(self):
        if self.manifest is None:
            raise DbtInternalError("compile_manifest called before manifest was loaded")

        start_compile_manifest = time.perf_counter()

        # we cannot get adapter in init since it will break rpc #5579
        adapter = get_adapter(self.config)
        compiler = adapter.get_compiler()
        self.graph = compiler.compile(self.manifest)

        compile_time = time.perf_counter() - start_compile_manifest
        if dbt.tracking.active_user is not None:
            dbt.tracking.track_runnable_timing({"graph_compilation_elapsed": compile_time})

    @classmethod
    def from_args(cls, args, *pargs, **kwargs):
        move_to_nearest_project_dir(args.project_dir)
        return super().from_args(args, *pargs, **kwargs)


class ExecutionContext:
    """During execution and error handling, dbt makes use of mutable state:
    timing information and the newest (compiled vs executed) form of the node.
    """

    def __init__(self, node) -> None:
        self.timing: List[TimingInfo] = []
        self.node = node


class BaseRunner(metaclass=ABCMeta):
    def __init__(self, config, adapter, node, node_index, num_nodes) -> None:
        self.config = config
        self.adapter = adapter
        self.node = node
        self.node_index = node_index
        self.num_nodes = num_nodes

        self.skip = False
        self.skip_cause: Optional[RunResult] = None

        self.run_ephemeral_models = False

    @abstractmethod
    def compile(self, manifest: Manifest) -> Any:
        pass

    def get_result_status(self, result) -> Dict[str, str]:
        if result.status == NodeStatus.Error:
            return {"node_status": "error", "node_error": str(result.message)}
        elif result.status == NodeStatus.Skipped:
            return {"node_status": "skipped"}
        elif result.status == NodeStatus.Fail:
            return {"node_status": "failed"}
        elif result.status == NodeStatus.Warn:
            return {"node_status": "warn"}
        else:
            return {"node_status": "passed"}

    def run_with_hooks(self, manifest):
        if self.skip:
            return self.on_skip()

        # no before/after printing for ephemeral mdoels
        if not self.node.is_ephemeral_model:
            self.before_execute()

        result = self.safe_run(manifest)
        self.node.update_event_status(
            node_status=result.status, finished_at=datetime.utcnow().isoformat()
        )

        if not self.node.is_ephemeral_model:
            self.after_execute(result)

        return result

    def _build_run_result(
        self,
        node,
        start_time,
        status,
        timing_info,
        message,
        agate_table=None,
        adapter_response=None,
        failures=None,
    ):
        execution_time = time.time() - start_time
        thread_id = threading.current_thread().name
        if adapter_response is None:
            adapter_response = {}
        return RunResult(
            status=status,
            thread_id=thread_id,
            execution_time=execution_time,
            timing=timing_info,
            message=message,
            node=node,
            agate_table=agate_table,
            adapter_response=adapter_response,
            failures=failures,
        )

    def error_result(self, node, message, start_time, timing_info):
        return self._build_run_result(
            node=node,
            start_time=start_time,
            status=RunStatus.Error,
            timing_info=timing_info,
            message=message,
        )

    def ephemeral_result(self, node, start_time, timing_info):
        return self._build_run_result(
            node=node,
            start_time=start_time,
            status=RunStatus.Success,
            timing_info=timing_info,
            message=None,
        )

    def from_run_result(self, result, start_time, timing_info):
        return self._build_run_result(
            node=result.node,
            start_time=start_time,
            status=result.status,
            timing_info=timing_info,
            message=result.message,
            agate_table=result.agate_table,
            adapter_response=result.adapter_response,
            failures=result.failures,
        )

    def compile_and_execute(self, manifest, ctx):
        result = None
        with self.adapter.connection_for(self.node) if get_flags().INTROSPECT else nullcontext():
            ctx.node.update_event_status(node_status=RunningStatus.Compiling)
            fire_event(
                NodeCompiling(
                    node_info=ctx.node.node_info,
                )
            )
            with collect_timing_info("compile", ctx.timing.append):
                # if we fail here, we still have a compiled node to return
                # this has the benefit of showing a build path for the errant
                # model
                ctx.node = self.compile(manifest)

            # for ephemeral nodes, we only want to compile, not run
            if not ctx.node.is_ephemeral_model or self.run_ephemeral_models:
                ctx.node.update_event_status(node_status=RunningStatus.Executing)
                fire_event(
                    NodeExecuting(
                        node_info=ctx.node.node_info,
                    )
                )
                with collect_timing_info("execute", ctx.timing.append):
                    result = self.run(ctx.node, manifest)
                    ctx.node = result.node

        return result

    def _handle_catchable_exception(self, e, ctx):
        if e.node is None:
            e.add_node(ctx.node)

        fire_event(
            CatchableExceptionOnRun(
                exc=str(e), exc_info=traceback.format_exc(), node_info=get_node_info()
            )
        )
        return str(e)

    def _handle_internal_exception(self, e, ctx):
        fire_event(InternalErrorOnRun(build_path=self.node.build_path, exc=str(e)))
        return str(e)

    def _handle_generic_exception(self, e, ctx):
        fire_event(
            GenericExceptionOnRun(
                build_path=self.node.build_path,
                unique_id=self.node.unique_id,
                exc=str(e),
            )
        )
        fire_event(LogDebugStackTrace(exc_info=traceback.format_exc()))

        return str(e)

    def handle_exception(self, e, ctx):
        catchable_errors = (CompilationError, DbtRuntimeError)
        if isinstance(e, catchable_errors):
            error = self._handle_catchable_exception(e, ctx)
        elif isinstance(e, DbtInternalError):
            error = self._handle_internal_exception(e, ctx)
        else:
            error = self._handle_generic_exception(e, ctx)
        return error

    def safe_run(self, manifest):
        started = time.time()
        ctx = ExecutionContext(self.node)
        error = None
        result = None

        try:
            result = self.compile_and_execute(manifest, ctx)
        except Exception as e:
            error = self.handle_exception(e, ctx)
        finally:
            exc_str = self._safe_release_connection()

            # if releasing failed and the result doesn't have an error yet, set
            # an error
            if (
                exc_str is not None
                and result is not None
                and result.status != NodeStatus.Error
                and error is None
            ):
                error = exc_str

        if error is not None:
            result = self.error_result(ctx.node, error, started, ctx.timing)
        elif result is not None:
            result = self.from_run_result(result, started, ctx.timing)
        else:
            result = self.ephemeral_result(ctx.node, started, ctx.timing)
        return result

    def _safe_release_connection(self):
        """Try to release a connection. If an exception is hit, log and return
        the error string.
        """
        try:
            self.adapter.release_connection()
        except Exception as exc:
            fire_event(
                NodeConnectionReleaseError(
                    node_name=self.node.name, exc=str(exc), exc_info=traceback.format_exc()
                )
            )
            return str(exc)

        return None

    def before_execute(self):
        raise NotImplementedError()

    def execute(self, compiled_node, manifest):
        raise NotImplementedError()

    def run(self, compiled_node, manifest):
        return self.execute(compiled_node, manifest)

    def after_execute(self, result):
        raise NotImplementedError()

    def _skip_caused_by_ephemeral_failure(self):
        if self.skip_cause is None or self.skip_cause.node is None:
            return False
        return self.skip_cause.node.is_ephemeral_model

    def on_skip(self):
        schema_name = self.node.schema
        node_name = self.node.name

        error_message = None
        if not self.node.is_ephemeral_model:
            # if this model was skipped due to an upstream ephemeral model
            # failure, print a special 'error skip' message.
            if self._skip_caused_by_ephemeral_failure():
                fire_event(
                    LogSkipBecauseError(
                        schema=schema_name,
                        relation=node_name,
                        index=self.node_index,
                        total=self.num_nodes,
                    )
                )
                print_run_result_error(result=self.skip_cause, newline=False)
                if self.skip_cause is None:  # mypy appeasement
                    raise DbtInternalError(
                        "Skip cause not set but skip was somehow caused by an ephemeral failure"
                    )
                # set an error so dbt will exit with an error code
                error_message = (
                    "Compilation Error in {}, caused by compilation error "
                    "in referenced ephemeral model {}".format(
                        self.node.unique_id, self.skip_cause.node.unique_id
                    )
                )
            else:
                # 'skipped' nodes should not have a value for 'node_finished_at'
                # they do have 'node_started_at', which is set in GraphRunnableTask.call_runner
                self.node.update_event_status(node_status=RunStatus.Skipped)
                fire_event(
                    SkippingDetails(
                        resource_type=self.node.resource_type,
                        schema=schema_name,
                        node_name=node_name,
                        index=self.node_index,
                        total=self.num_nodes,
                        node_info=self.node.node_info,
                    )
                )

        node_result = RunResult.from_node(self.node, RunStatus.Skipped, error_message)
        return node_result

    def do_skip(self, cause=None):
        self.skip = True
        self.skip_cause = cause<|MERGE_RESOLUTION|>--- conflicted
+++ resolved
@@ -5,10 +5,6 @@
 from abc import ABCMeta, abstractmethod
 from contextlib import nullcontext
 from datetime import datetime
-<<<<<<< HEAD
-from pathlib import Path
-=======
->>>>>>> 29f734df
 from typing import Any, Dict, List, Optional, Type, Union
 
 import dbt.exceptions
@@ -16,7 +12,6 @@
 from dbt.adapters.factory import get_adapter
 from dbt.config import RuntimeConfig, Project
 from dbt.config.profile import read_profile
-from dbt.constants import DBT_PROJECT_FILE_NAME
 from dbt.contracts.graph.manifest import Manifest
 from dbt.contracts.results import (
     NodeStatus,
@@ -50,7 +45,7 @@
 from dbt.flags import get_flags
 from dbt.graph import Graph
 from dbt.logger import log_manager
-from dbt.task.printer import print_run_result_error
+from .printer import print_run_result_error
 
 
 class NoneConfig:
@@ -122,32 +117,35 @@
         return True
 
 
-def get_nearest_project_dir(project_dir: Optional[str]) -> Path:
+def get_nearest_project_dir(project_dir: Optional[str]) -> str:
     # If the user provides an explicit project directory, use that
     # but don't look at parent directories.
     if project_dir:
-        cur_dir = Path(project_dir)
-        project_file = Path(project_dir) / DBT_PROJECT_FILE_NAME
-        if project_file.is_file():
-            return cur_dir
+        project_file = os.path.join(project_dir, "dbt_project.yml")
+        if os.path.exists(project_file):
+            return project_dir
         else:
             raise dbt.exceptions.DbtRuntimeError(
                 "fatal: Invalid --project-dir flag. Not a dbt project. "
                 "Missing dbt_project.yml file"
             )
 
-    cur_dir = Path.cwd()
-    project_file = cur_dir / DBT_PROJECT_FILE_NAME
-    if project_file.is_file():
-        return cur_dir
-    else:
-        raise dbt.exceptions.DbtRuntimeError(
-            "fatal: Not a dbt project (or any of the parent directories). "
-            "Missing dbt_project.yml file"
-        )
-
-
-def move_to_nearest_project_dir(project_dir: Optional[str]) -> Path:
+    root_path = os.path.abspath(os.sep)
+    cwd = os.getcwd()
+
+    while cwd != root_path:
+        project_file = os.path.join(cwd, "dbt_project.yml")
+        if os.path.exists(project_file):
+            return cwd
+        cwd = os.path.dirname(cwd)
+
+    raise dbt.exceptions.DbtRuntimeError(
+        "fatal: Not a dbt project (or any of the parent directories). "
+        "Missing dbt_project.yml file"
+    )
+
+
+def move_to_nearest_project_dir(project_dir: Optional[str]) -> str:
     nearest_project_dir = get_nearest_project_dir(project_dir)
     os.chdir(nearest_project_dir)
     return nearest_project_dir
