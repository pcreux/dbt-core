--- conflicted
+++ resolved
@@ -78,13 +78,12 @@
 
     @classmethod
     def default_method(cls, value: str) -> MethodName:
+        from dbt.parser.languages import get_file_extensions
+
+        extensions = tuple(get_file_extensions() + [".csv"])
         if _probably_path(value):
             return MethodName.Path
-<<<<<<< HEAD
-        elif value.lower().endswith((".sql", ".py", ".csv", ".ibis")):
-=======
-        elif value.lower().endswith((".sql", ".py", ".csv", ".prql")):
->>>>>>> e0c32f42
+        elif value.lower().endswith(extensions):
             return MethodName.File
         else:
             return MethodName.FQN
