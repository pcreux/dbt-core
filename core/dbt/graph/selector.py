--- conflicted
+++ resolved
@@ -9,13 +9,8 @@
 from dbt.events.types import SelectorReportInvalidSelector, NoNodesForSelectionCriteria
 from dbt.node_types import NodeType
 from dbt.exceptions import (
-<<<<<<< HEAD
-    InternalException,
-    InvalidSelectorException,
-=======
     DbtInternalError,
     InvalidSelectorError,
->>>>>>> 3aeab737
 )
 from dbt.contracts.graph.nodes import GraphMemberNode
 from dbt.contracts.graph.manifest import Manifest
@@ -262,13 +257,6 @@
 
         selected = set(direct_nodes)
 
-<<<<<<< HEAD
-        for unique_id in indirect_nodes:
-            if unique_id in self.manifest.nodes:
-                node = self.manifest.nodes[unique_id]
-                if set(node.depends_on_nodes) <= set(selected):
-                    selected.add(unique_id)
-=======
         if indirect_selection == IndirectSelection.Cautious:
             for unique_id in indirect_nodes:
                 if unique_id in self.manifest.nodes:
@@ -282,7 +270,6 @@
                     node = self.manifest.nodes[unique_id]
                     if set(node.depends_on_nodes) <= set(selected_and_parents):
                         selected.add(unique_id)
->>>>>>> 3aeab737
 
         return selected
 
