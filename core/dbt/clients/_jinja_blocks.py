--- conflicted
+++ resolved
@@ -2,15 +2,6 @@
 from collections import namedtuple
 
 from dbt.exceptions import (
-<<<<<<< HEAD
-    BlockDefinitionNotAtTop,
-    InternalException,
-    MissingCloseTag,
-    MissingControlFlowStartTag,
-    NestedTags,
-    UnexpectedControlFlowEndTag,
-    UnexpectedMacroEOF,
-=======
     BlockDefinitionNotAtTopError,
     DbtInternalError,
     MissingCloseTagError,
@@ -18,7 +9,6 @@
     NestedTagsError,
     UnexpectedControlFlowEndTagError,
     UnexpectedMacroEOFError,
->>>>>>> 3aeab737
 )
 
 
@@ -157,11 +147,7 @@
     def _expect_match(self, expected_name, *patterns, **kwargs):
         match = self._first_match(*patterns, **kwargs)
         if match is None:
-<<<<<<< HEAD
-            raise UnexpectedMacroEOF(expected_name, self.data[self.pos :])
-=======
             raise UnexpectedMacroEOFError(expected_name, self.data[self.pos :])
->>>>>>> 3aeab737
         return match
 
     def handle_expr(self, match):
@@ -275,11 +261,7 @@
             elif block_type_name is not None:
                 yield self.handle_tag(match)
             else:
-<<<<<<< HEAD
-                raise InternalException(
-=======
                 raise DbtInternalError(
->>>>>>> 3aeab737
                     "Invalid regex match in next_block, expected block start, "
                     "expr start, or comment start"
                 )
@@ -335,18 +317,6 @@
                     found = self.stack.pop()
                 else:
                     expected = _CONTROL_FLOW_END_TAGS[tag.block_type_name]
-<<<<<<< HEAD
-                    raise UnexpectedControlFlowEndTag(tag, expected, self.tag_parser)
-                expected = _CONTROL_FLOW_TAGS[found]
-                if expected != tag.block_type_name:
-                    raise MissingControlFlowStartTag(tag, expected, self.tag_parser)
-
-            if tag.block_type_name in allowed_blocks:
-                if self.stack:
-                    raise BlockDefinitionNotAtTop(self.tag_parser, tag.start)
-                if self.current is not None:
-                    raise NestedTags(outer=self.current, inner=tag)
-=======
                     raise UnexpectedControlFlowEndTagError(tag, expected, self.tag_parser)
                 expected = _CONTROL_FLOW_TAGS[found]
                 if expected != tag.block_type_name:
@@ -357,7 +327,6 @@
                     raise BlockDefinitionNotAtTopError(self.tag_parser, tag.start)
                 if self.current is not None:
                     raise NestedTagsError(outer=self.current, inner=tag)
->>>>>>> 3aeab737
                 if collect_raw_data:
                     raw_data = self.data[self.last_position : tag.start]
                     self.last_position = tag.start
@@ -378,11 +347,7 @@
 
         if self.current:
             linecount = self.data[: self.current.end].count("\n") + 1
-<<<<<<< HEAD
-            raise MissingCloseTag(self.current.block_type_name, linecount)
-=======
             raise MissingCloseTagError(self.current.block_type_name, linecount)
->>>>>>> 3aeab737
 
         if collect_raw_data:
             raw_data = self.data[self.last_position :]
