import re
import os.path

from dbt.clients.system import run_cmd, rmdir
from dbt.events.functions import fire_event
from dbt.events.types import (
    GitSparseCheckoutSubdirectory,
    GitProgressCheckoutRevision,
    GitProgressUpdatingExistingDependency,
    GitProgressPullingNewDependency,
    GitNothingToDo,
    GitProgressUpdatedCheckoutRange,
    GitProgressCheckedOutAt,
)
from dbt.exceptions import (
    CommandResultError,
    GitCheckoutError,
    GitCloningError,
<<<<<<< HEAD
    GitCloningProblem,
    RuntimeException,
=======
    UnknownGitCloningProblemError,
    DbtRuntimeError,
>>>>>>> 3aeab737
)
from packaging import version


def _is_commit(revision: str) -> bool:
    # match SHA-1 git commit
    return bool(re.match(r"\b[0-9a-f]{40}\b", revision))


def clone(repo, cwd, dirname=None, remove_git_dir=False, revision=None, subdirectory=None):
    has_revision = revision is not None
    is_commit = _is_commit(revision or "")

    clone_cmd = ["git", "clone", "--depth", "1"]
    if subdirectory:
        fire_event(GitSparseCheckoutSubdirectory(subdir=subdirectory))
        out, _ = run_cmd(cwd, ["git", "--version"], env={"LC_ALL": "C"})
        git_version = version.parse(re.search(r"\d+\.\d+\.\d+", out.decode("utf-8")).group(0))
        if not git_version >= version.parse("2.25.0"):
            # 2.25.0 introduces --sparse
            raise RuntimeError(
                "Please update your git version to pull a dbt package "
                "from a subdirectory: your version is {}, >= 2.25.0 needed".format(git_version)
            )
        clone_cmd.extend(["--filter=blob:none", "--sparse"])

    if has_revision and not is_commit:
        clone_cmd.extend(["--branch", revision])

    clone_cmd.append(repo)

    if dirname is not None:
        clone_cmd.append(dirname)
    try:
        result = run_cmd(cwd, clone_cmd, env={"LC_ALL": "C"})
    except CommandResultError as exc:
        raise GitCloningError(repo, revision, exc)

    if subdirectory:
        cwd_subdir = os.path.join(cwd, dirname or "")
        clone_cmd_subdir = ["git", "sparse-checkout", "set", subdirectory]
        try:
            run_cmd(cwd_subdir, clone_cmd_subdir)
        except CommandResultError as exc:
            raise GitCloningError(repo, revision, exc)

    if remove_git_dir:
        rmdir(os.path.join(dirname, ".git"))

    return result


def list_tags(cwd):
    out, err = run_cmd(cwd, ["git", "tag", "--list"], env={"LC_ALL": "C"})
    tags = out.decode("utf-8").strip().split("\n")
    return tags


def _checkout(cwd, repo, revision):
    fire_event(GitProgressCheckoutRevision(revision=revision))

    fetch_cmd = ["git", "fetch", "origin", "--depth", "1"]

    if _is_commit(revision):
        run_cmd(cwd, fetch_cmd + [revision])
    else:
        run_cmd(cwd, ["git", "remote", "set-branches", "origin", revision])
        run_cmd(cwd, fetch_cmd + ["--tags", revision])

    if _is_commit(revision):
        spec = revision
    # Prefer tags to branches if one exists
    elif revision in list_tags(cwd):
        spec = "tags/{}".format(revision)
    else:
        spec = "origin/{}".format(revision)

    out, err = run_cmd(cwd, ["git", "reset", "--hard", spec], env={"LC_ALL": "C"})
    return out, err


def checkout(cwd, repo, revision=None):
    if revision is None:
        revision = "HEAD"
    try:
        return _checkout(cwd, repo, revision)
    except CommandResultError as exc:
        raise GitCheckoutError(repo=repo, revision=revision, error=exc)


def get_current_sha(cwd):
    out, err = run_cmd(cwd, ["git", "rev-parse", "HEAD"], env={"LC_ALL": "C"})

    return out.decode("utf-8")


def remove_remote(cwd):
    return run_cmd(cwd, ["git", "remote", "rm", "origin"], env={"LC_ALL": "C"})


def clone_and_checkout(
    repo, cwd, dirname=None, remove_git_dir=False, revision=None, subdirectory=None
):
    exists = None
    try:
        _, err = clone(
            repo,
            cwd,
            dirname=dirname,
            remove_git_dir=remove_git_dir,
            subdirectory=subdirectory,
        )
    except CommandResultError as exc:
        err = exc.stderr
        exists = re.match("fatal: destination path '(.+)' already exists", err)
        if not exists:
<<<<<<< HEAD
            raise GitCloningProblem(repo)
=======
            raise UnknownGitCloningProblemError(repo)
>>>>>>> 3aeab737

    directory = None
    start_sha = None
    if exists:
        directory = exists.group(1)
        fire_event(GitProgressUpdatingExistingDependency(dir=directory))
    else:
        matches = re.match("Cloning into '(.+)'", err.decode("utf-8"))
        if matches is None:
            raise DbtRuntimeError(f'Error cloning {repo} - never saw "Cloning into ..." from git')
        directory = matches.group(1)
        fire_event(GitProgressPullingNewDependency(dir=directory))
    full_path = os.path.join(cwd, directory)
    start_sha = get_current_sha(full_path)
    checkout(full_path, repo, revision)
    end_sha = get_current_sha(full_path)
    if exists:
        if start_sha == end_sha:
            fire_event(GitNothingToDo(sha=start_sha[:7]))
        else:
            fire_event(
                GitProgressUpdatedCheckoutRange(start_sha=start_sha[:7], end_sha=end_sha[:7])
            )
    else:
        fire_event(GitProgressCheckedOutAt(end_sha=end_sha[:7]))
    return os.path.join(directory, subdirectory or "")<|MERGE_RESOLUTION|>--- conflicted
+++ resolved
@@ -16,13 +16,8 @@
     CommandResultError,
     GitCheckoutError,
     GitCloningError,
-<<<<<<< HEAD
-    GitCloningProblem,
-    RuntimeException,
-=======
     UnknownGitCloningProblemError,
     DbtRuntimeError,
->>>>>>> 3aeab737
 )
 from packaging import version
 
@@ -139,11 +134,7 @@
         err = exc.stderr
         exists = re.match("fatal: destination path '(.+)' already exists", err)
         if not exists:
-<<<<<<< HEAD
-            raise GitCloningProblem(repo)
-=======
             raise UnknownGitCloningProblemError(repo)
->>>>>>> 3aeab737
 
     directory = None
     start_sha = None
