--- conflicted
+++ resolved
@@ -541,10 +541,7 @@
             if col_name in missing_columns
         ]
 
-<<<<<<< HEAD
     @available.parse_none
-=======
-    @available
     def valid_archive_target(self, relation):
         """Ensure that the target relation is valid, by making sure it has the
         expected columns.
@@ -586,8 +583,7 @@
                 )
             dbt.exceptions.raise_compiler_error(msg)
 
-    @available
->>>>>>> 3f18b939
+    @available.parse_none
     def expand_target_column_types(self, temp_table, to_relation):
         if not isinstance(to_relation, self.Relation):
             dbt.exceptions.invalid_type_error(
