import itertools
import os
from copy import deepcopy
from dataclasses import dataclass
from pathlib import Path
from typing import (
    Any,
    Dict,
    Iterable,
    Iterator,
    Mapping,
    MutableSet,
    Optional,
    Tuple,
    Type,
<<<<<<< HEAD
=======
    Union,
>>>>>>> 3aeab737
)

from dbt import flags
from dbt.adapters.factory import get_include_paths, get_relation_class_by_name
<<<<<<< HEAD
from dbt.config.project import load_raw_project
from dbt.contracts.connection import AdapterRequiredConfig, Credentials, HasCredentials
=======
from dbt.config.profile import read_user_config
from dbt.contracts.connection import AdapterRequiredConfig, Credentials
>>>>>>> 3aeab737
from dbt.contracts.graph.manifest import ManifestMetadata
from dbt.contracts.project import Configuration, UserConfig
from dbt.contracts.relation import ComponentName
from dbt.dataclass_schema import ValidationError
<<<<<<< HEAD
from dbt.events.functions import warn_or_error
from dbt.events.types import UnusedResourceConfigPath
from dbt.exceptions import (
    ConfigContractBroken,
    DbtProjectError,
    NonUniquePackageName,
    RuntimeException,
    UninstalledPackagesFound,
)
from dbt.helper_types import DictDefaultEmptyStr, FQNPath, PathSet
from .profile import Profile
from .project import Project
from .renderer import DbtProjectYamlRenderer, ProfileRenderer


def load_project(
    project_root: str,
    version_check: bool,
    profile: HasCredentials,
    cli_vars: Optional[Dict[str, Any]] = None,
) -> Project:
    # get the project with all of the provided information
    project_renderer = DbtProjectYamlRenderer(profile, cli_vars)
    project = Project.from_project_root(
        project_root, project_renderer, verify_version=version_check
    )

    # Save env_vars encountered in rendering for partial parsing
    project.project_env_vars = project_renderer.ctx_obj.env_vars
    return project


def load_profile(
    project_root: str,
    cli_vars: Dict[str, Any],
    profile_name_override: Optional[str] = None,
    target_override: Optional[str] = None,
    threads_override: Optional[int] = None,
) -> Profile:
    raw_project = load_raw_project(project_root)
    raw_profile_name = raw_project.get("profile")
    profile_renderer = ProfileRenderer(cli_vars)
    profile_name = profile_renderer.render_value(raw_profile_name)
    profile = Profile.render(
        profile_renderer, profile_name, profile_name_override, target_override, threads_override
    )
    # Save env_vars encountered in rendering for partial parsing
    profile.profile_env_vars = profile_renderer.ctx_obj.env_vars
    return profile
=======
from dbt.exceptions import (
    ConfigContractBrokenError,
    DbtProjectError,
    NonUniquePackageNameError,
    DbtRuntimeError,
    UninstalledPackagesFoundError,
)
from dbt.events.functions import warn_or_error
from dbt.events.types import UnusedResourceConfigPath
from dbt.helper_types import DictDefaultEmptyStr, FQNPath, PathSet

from .profile import Profile
from .project import Project, PartialProject
from .renderer import DbtProjectYamlRenderer, ProfileRenderer
from .utils import parse_cli_vars
>>>>>>> 3aeab737


def _project_quoting_dict(proj: Project, profile: Profile) -> Dict[ComponentName, bool]:
    src: Dict[str, Any] = profile.credentials.translate_aliases(proj.quoting)
    result: Dict[ComponentName, bool] = {}
    for key in ComponentName:
        if key in src:
            value = src[key]
            if isinstance(value, bool):
                result[key] = value
    return result


@dataclass
class RuntimeConfig(Project, Profile, AdapterRequiredConfig):
    args: Any
    profile_name: str
    cli_vars: Dict[str, Any]
    dependencies: Optional[Mapping[str, "RuntimeConfig"]] = None

    def __post_init__(self):
        self.validate()

    @classmethod
    def get_profile(
        cls,
        project_root: str,
        cli_vars: Dict[str, Any],
        args: Any,
    ) -> Profile:
        return load_profile(
            project_root,
            cli_vars,
            args.profile,
            args.target,
            args.threads,
        )

    # Called by 'new_project' and 'from_args'
    @classmethod
    def from_parts(
        cls,
        project: Project,
        profile: Profile,
        args: Any,
        dependencies: Optional[Mapping[str, "RuntimeConfig"]] = None,
    ) -> "RuntimeConfig":
        """Instantiate a RuntimeConfig from its components.

        :param profile: A parsed dbt Profile.
        :param project: A parsed dbt Project.
        :param args: The parsed command-line arguments.
        :returns RuntimeConfig: The new configuration.
        """
        quoting: Dict[str, Any] = (
            get_relation_class_by_name(profile.credentials.type)
            .get_default_quote_policy()
            .replace_dict(_project_quoting_dict(project, profile))
        ).to_dict(omit_none=True)

        cli_vars: Dict[str, Any] = getattr(args, "vars", {})

        return cls(
            project_name=project.project_name,
            version=project.version,
            project_root=project.project_root,
            model_paths=project.model_paths,
            macro_paths=project.macro_paths,
            seed_paths=project.seed_paths,
            test_paths=project.test_paths,
            analysis_paths=project.analysis_paths,
            docs_paths=project.docs_paths,
            asset_paths=project.asset_paths,
            target_path=project.target_path,
            snapshot_paths=project.snapshot_paths,
            clean_targets=project.clean_targets,
            log_path=project.log_path,
            packages_install_path=project.packages_install_path,
            quoting=quoting,
            models=project.models,
            on_run_start=project.on_run_start,
            on_run_end=project.on_run_end,
            dispatch=project.dispatch,
            seeds=project.seeds,
            snapshots=project.snapshots,
            dbt_version=project.dbt_version,
            packages=project.packages,
            manifest_selectors=project.manifest_selectors,
            selectors=project.selectors,
            query_comment=project.query_comment,
            sources=project.sources,
            tests=project.tests,
            metrics=project.metrics,
            exposures=project.exposures,
            vars=project.vars,
            config_version=project.config_version,
            unrendered=project.unrendered,
            project_env_vars=project.project_env_vars,
            profile_env_vars=profile.profile_env_vars,
            profile_name=profile.profile_name,
            target_name=profile.target_name,
            user_config=profile.user_config,
            threads=profile.threads,
            credentials=profile.credentials,
            args=args,
            cli_vars=cli_vars,
            dependencies=dependencies,
        )

    # Called by 'load_projects' in this class
    def new_project(self, project_root: str) -> "RuntimeConfig":
        """Given a new project root, read in its project dictionary, supply the
        existing project's profile info, and create a new project file.

        :param project_root: A filepath to a dbt project.
        :raises DbtProfileError: If the profile is invalid.
        :raises DbtProjectError: If project is missing or invalid.
        :returns: The new configuration.
        """
        # copy profile
        profile = Profile(**self.to_profile_info())
        profile.validate()

        # load the new project and its packages. Don't pass cli variables.
        renderer = DbtProjectYamlRenderer(profile)

        project = Project.from_project_root(
            project_root,
            renderer,
            verify_version=bool(flags.VERSION_CHECK),
        )

        runtime_config = self.from_parts(
            project=project,
            profile=profile,
            args=deepcopy(self.args),
        )
        # force our quoting back onto the new project.
        runtime_config.quoting = deepcopy(self.quoting)
        return runtime_config

    def serialize(self) -> Dict[str, Any]:
        """Serialize the full configuration to a single dictionary. For any
        instance that has passed validate() (which happens in __init__), it
        matches the Configuration contract.

        Note that args are not serialized.

        :returns dict: The serialized configuration.
        """
        result = self.to_project_config(with_packages=True)
        result.update(self.to_profile_info(serialize_credentials=True))
        result["cli_vars"] = deepcopy(self.cli_vars)
        return result

    def validate(self):
        """Validate the configuration against its contract.

        :raises DbtProjectError: If the configuration fails validation.
        """
        try:
            Configuration.validate(self.serialize())
        except ValidationError as e:
<<<<<<< HEAD
            raise ConfigContractBroken(e) from e

    @classmethod
    def collect_parts(cls: Type["RuntimeConfig"], args: Any) -> Tuple[Project, Profile]:
        # profile_name from the project
        project_root = args.project_dir if args.project_dir else os.getcwd()
        cli_vars: Dict[str, Any] = getattr(args, "vars", {})
        profile = cls.get_profile(
            project_root,
            cli_vars,
            args,
        )
        project = load_project(project_root, bool(flags.VERSION_CHECK), profile, cli_vars)
        return project, profile
=======
            raise ConfigContractBrokenError(e) from e

    @classmethod
    def _get_rendered_profile(
        cls,
        args: Any,
        profile_renderer: ProfileRenderer,
        profile_name: Optional[str],
    ) -> Profile:

        return Profile.render_from_args(args, profile_renderer, profile_name)

    @classmethod
    def collect_parts(cls: Type["RuntimeConfig"], args: Any) -> Tuple[Project, Profile]:

        cli_vars: Dict[str, Any] = parse_cli_vars(getattr(args, "vars", "{}"))

        profile = cls.collect_profile(args=args)
        project_renderer = DbtProjectYamlRenderer(profile, cli_vars)
        project = cls.collect_project(args=args, project_renderer=project_renderer)
        assert type(project) is Project
        return (project, profile)

    @classmethod
    def collect_profile(
        cls: Type["RuntimeConfig"], args: Any, profile_name: Optional[str] = None
    ) -> Profile:

        cli_vars: Dict[str, Any] = parse_cli_vars(getattr(args, "vars", "{}"))
        profile_renderer = ProfileRenderer(cli_vars)

        # build the profile using the base renderer and the one fact we know
        if profile_name is None:
            # Note: only the named profile section is rendered here. The rest of the
            # profile is ignored.
            partial = cls.collect_project(args)
            assert type(partial) is PartialProject
            profile_name = partial.render_profile_name(profile_renderer)

        profile = cls._get_rendered_profile(args, profile_renderer, profile_name)
        # Save env_vars encountered in rendering for partial parsing
        profile.profile_env_vars = profile_renderer.ctx_obj.env_vars
        return profile

    @classmethod
    def collect_project(
        cls: Type["RuntimeConfig"],
        args: Any,
        project_renderer: Optional[DbtProjectYamlRenderer] = None,
    ) -> Union[Project, PartialProject]:

        project_root = args.project_dir if args.project_dir else os.getcwd()
        version_check = bool(flags.VERSION_CHECK)
        partial = Project.partial_load(project_root, verify_version=version_check)
        if project_renderer is None:
            return partial
        else:
            project = partial.render(project_renderer)
            project.project_env_vars = project_renderer.ctx_obj.env_vars
            return project
>>>>>>> 3aeab737

    # Called in main.py, lib.py, task/base.py
    @classmethod
    def from_args(cls, args: Any) -> "RuntimeConfig":
        """Given arguments, read in dbt_project.yml from the current directory,
        read in packages.yml if it exists, and use them to find the profile to
        load.

        :param args: The arguments as parsed from the cli.
        :raises DbtProjectError: If the project is invalid or missing.
        :raises DbtProfileError: If the profile is invalid or missing.
        :raises DbtValidationError: If the cli variables are invalid.
        """
        project, profile = cls.collect_parts(args)

        return cls.from_parts(
            project=project,
            profile=profile,
            args=args,
        )

    def get_metadata(self) -> ManifestMetadata:
        return ManifestMetadata(project_id=self.hashed_name(), adapter_type=self.credentials.type)

    def _get_v2_config_paths(
        self,
        config,
        path: FQNPath,
        paths: MutableSet[FQNPath],
    ) -> PathSet:
        for key, value in config.items():
            if isinstance(value, dict) and not key.startswith("+"):
                self._get_config_paths(value, path + (key,), paths)
            else:
                paths.add(path)
        return frozenset(paths)

    def _get_config_paths(
        self,
        config: Dict[str, Any],
        path: FQNPath = (),
        paths: Optional[MutableSet[FQNPath]] = None,
    ) -> PathSet:
        if paths is None:
            paths = set()

        for key, value in config.items():
            if isinstance(value, dict) and not key.startswith("+"):
                self._get_v2_config_paths(value, path + (key,), paths)
            else:
                paths.add(path)
        return frozenset(paths)

    def get_resource_config_paths(self) -> Dict[str, PathSet]:
        """Return a dictionary with resource type keys whose values are
        lists of lists of strings, where each inner list of strings represents
        a configured path in the resource.
        """
        return {
            "models": self._get_config_paths(self.models),
            "seeds": self._get_config_paths(self.seeds),
            "snapshots": self._get_config_paths(self.snapshots),
            "sources": self._get_config_paths(self.sources),
            "tests": self._get_config_paths(self.tests),
            "metrics": self._get_config_paths(self.metrics),
            "exposures": self._get_config_paths(self.exposures),
        }

    def warn_for_unused_resource_config_paths(
        self,
        resource_fqns: Mapping[str, PathSet],
        disabled: PathSet,
    ) -> None:
        """Return a list of lists of strings, where each inner list of strings
        represents a type + FQN path of a resource configuration that is not
        used.
        """
        disabled_fqns = frozenset(tuple(fqn) for fqn in disabled)
        resource_config_paths = self.get_resource_config_paths()
        unused_resource_config_paths = []
        for resource_type, config_paths in resource_config_paths.items():
            used_fqns = resource_fqns.get(resource_type, frozenset())
            fqns = used_fqns | disabled_fqns

            for config_path in config_paths:
                if not _is_config_used(config_path, fqns):
                    resource_path = ".".join(i for i in ((resource_type,) + config_path))
                    unused_resource_config_paths.append(resource_path)

        if len(unused_resource_config_paths) == 0:
            return

        warn_or_error(UnusedResourceConfigPath(unused_config_paths=unused_resource_config_paths))

    def load_dependencies(self, base_only=False) -> Mapping[str, "RuntimeConfig"]:
        if self.dependencies is None:
            all_projects = {self.project_name: self}
            internal_packages = get_include_paths(self.credentials.type)
            if base_only:
                # Test setup -- we want to load macros without dependencies
                project_paths = itertools.chain(internal_packages)
            else:
                # raise exception if fewer installed packages than in packages.yml
                count_packages_specified = len(self.packages.packages)  # type: ignore
                count_packages_installed = len(tuple(self._get_project_directories()))
                if count_packages_specified > count_packages_installed:
<<<<<<< HEAD
                    raise UninstalledPackagesFound(
=======
                    raise UninstalledPackagesFoundError(
>>>>>>> 3aeab737
                        count_packages_specified,
                        count_packages_installed,
                        self.packages_install_path,
                    )
                project_paths = itertools.chain(internal_packages, self._get_project_directories())
            for project_name, project in self.load_projects(project_paths):
                if project_name in all_projects:
<<<<<<< HEAD
                    raise NonUniquePackageName(project_name)
=======
                    raise NonUniquePackageNameError(project_name)
>>>>>>> 3aeab737
                all_projects[project_name] = project
            self.dependencies = all_projects
        return self.dependencies

    def clear_dependencies(self):
        self.dependencies = None

    # Called by 'load_dependencies' in this class
    def load_projects(self, paths: Iterable[Path]) -> Iterator[Tuple[str, "RuntimeConfig"]]:
        for path in paths:
            try:
                project = self.new_project(str(path))
            except DbtProjectError as e:
                raise DbtProjectError(
                    f"Failed to read package: {e}",
                    result_type="invalid_project",
                    path=path,
                ) from e
            else:
                yield project.project_name, project

    def _get_project_directories(self) -> Iterator[Path]:
        root = Path(self.project_root) / self.packages_install_path

        if root.exists():
            for path in root.iterdir():
                if path.is_dir() and not path.name.startswith("__"):
                    yield path


class UnsetCredentials(Credentials):
    def __init__(self):
        super().__init__("", "")

    @property
    def type(self):
        return None

    @property
    def unique_field(self):
        return None

    def connection_info(self, *args, **kwargs):
        return {}

    def _connection_keys(self):
        return ()


# This is used by commands which do not require
# a profile, i.e. dbt deps and clean
class UnsetProfile(Profile):
    def __init__(self):
        self.credentials = UnsetCredentials()
        self.user_config = UserConfig()  # This will be read in _get_rendered_profile
        self.profile_name = ""
        self.target_name = ""
        self.threads = -1

    def to_target_dict(self):
        return DictDefaultEmptyStr({})

    def __getattribute__(self, name):
        if name in {"profile_name", "target_name", "threads"}:
            raise DbtRuntimeError(f'Error: disallowed attribute "{name}" - no profile!')

        return Profile.__getattribute__(self, name)


<<<<<<< HEAD
UNUSED_RESOURCE_CONFIGURATION_PATH_MESSAGE = """\
Configuration paths exist in your dbt_project.yml file which do not \
apply to any resources.
There are {} unused configuration paths:
{}
"""
=======
# This class is used by the dbt deps and clean commands, because they don't
# require a functioning profile.
@dataclass
class UnsetProfileConfig(RuntimeConfig):
    """This class acts a lot _like_ a RuntimeConfig, except if your profile is
    missing, any access to profile members results in an exception.
    """

    profile_name: str = field(repr=False)
    target_name: str = field(repr=False)

    def __post_init__(self):
        # instead of futzing with InitVar overrides or rewriting __init__, just
        # `del` the attrs we don't want  users touching.
        del self.profile_name
        del self.target_name
        # don't call super().__post_init__(), as that calls validate(), and
        # this object isn't very valid

    def __getattribute__(self, name):
        # Override __getattribute__ to check that the attribute isn't 'banned'.
        if name in {"profile_name", "target_name"}:
            raise DbtRuntimeError(f'Error: disallowed attribute "{name}" - no profile!')

        # avoid every attribute access triggering infinite recursion
        return RuntimeConfig.__getattribute__(self, name)

    def to_target_dict(self):
        # re-override the poisoned profile behavior
        return DictDefaultEmptyStr({})

    def to_project_config(self, with_packages=False):
        """Return a dict representation of the config that could be written to
        disk with `yaml.safe_dump` to get this configuration.

        Overrides dbt.config.Project.to_project_config to omit undefined profile
        attributes.

        :param with_packages bool: If True, include the serialized packages
            file in the root.
        :returns dict: The serialized profile.
        """
        result = deepcopy(
            {
                "name": self.project_name,
                "version": self.version,
                "project-root": self.project_root,
                "profile": "",
                "model-paths": self.model_paths,
                "macro-paths": self.macro_paths,
                "seed-paths": self.seed_paths,
                "test-paths": self.test_paths,
                "analysis-paths": self.analysis_paths,
                "docs-paths": self.docs_paths,
                "asset-paths": self.asset_paths,
                "target-path": self.target_path,
                "snapshot-paths": self.snapshot_paths,
                "clean-targets": self.clean_targets,
                "log-path": self.log_path,
                "quoting": self.quoting,
                "models": self.models,
                "on-run-start": self.on_run_start,
                "on-run-end": self.on_run_end,
                "dispatch": self.dispatch,
                "seeds": self.seeds,
                "snapshots": self.snapshots,
                "sources": self.sources,
                "tests": self.tests,
                "metrics": self.metrics,
                "exposures": self.exposures,
                "vars": self.vars.to_dict(),
                "require-dbt-version": [v.to_version_string() for v in self.dbt_version],
                "config-version": self.config_version,
            }
        )
        if self.query_comment:
            result["query-comment"] = self.query_comment.to_dict(omit_none=True)

        if with_packages:
            result.update(self.packages.to_dict(omit_none=True))

        return result

    @classmethod
    def from_parts(
        cls,
        project: Project,
        profile: Profile,
        args: Any,
        dependencies: Optional[Mapping[str, "RuntimeConfig"]] = None,
    ) -> "RuntimeConfig":
        """Instantiate a RuntimeConfig from its components.

        :param profile: Ignored.
        :param project: A parsed dbt Project.
        :param args: The parsed command-line arguments.
        :returns RuntimeConfig: The new configuration.
        """
        cli_vars: Dict[str, Any] = parse_cli_vars(getattr(args, "vars", "{}"))

        return cls(
            project_name=project.project_name,
            version=project.version,
            project_root=project.project_root,
            model_paths=project.model_paths,
            macro_paths=project.macro_paths,
            seed_paths=project.seed_paths,
            test_paths=project.test_paths,
            analysis_paths=project.analysis_paths,
            docs_paths=project.docs_paths,
            asset_paths=project.asset_paths,
            target_path=project.target_path,
            snapshot_paths=project.snapshot_paths,
            clean_targets=project.clean_targets,
            log_path=project.log_path,
            packages_install_path=project.packages_install_path,
            quoting=project.quoting,  # we never use this anyway.
            models=project.models,
            on_run_start=project.on_run_start,
            on_run_end=project.on_run_end,
            dispatch=project.dispatch,
            seeds=project.seeds,
            snapshots=project.snapshots,
            dbt_version=project.dbt_version,
            packages=project.packages,
            manifest_selectors=project.manifest_selectors,
            selectors=project.selectors,
            query_comment=project.query_comment,
            sources=project.sources,
            tests=project.tests,
            metrics=project.metrics,
            exposures=project.exposures,
            vars=project.vars,
            config_version=project.config_version,
            unrendered=project.unrendered,
            project_env_vars=project.project_env_vars,
            profile_env_vars=profile.profile_env_vars,
            profile_name="",
            target_name="",
            user_config=UserConfig(),
            threads=getattr(args, "threads", 1),
            credentials=UnsetCredentials(),
            args=args,
            cli_vars=cli_vars,
            dependencies=dependencies,
        )

    @classmethod
    def _get_rendered_profile(
        cls,
        args: Any,
        profile_renderer: ProfileRenderer,
        profile_name: Optional[str],
    ) -> Profile:

        profile = UnsetProfile()
        # The profile (for warehouse connection) is not needed, but we want
        # to get the UserConfig, which is also in profiles.yml
        user_config = read_user_config(flags.PROFILES_DIR)
        profile.user_config = user_config
        return profile

    @classmethod
    def from_args(cls: Type[RuntimeConfig], args: Any) -> "RuntimeConfig":
        """Given arguments, read in dbt_project.yml from the current directory,
        read in packages.yml if it exists, and use them to find the profile to
        load.

        :param args: The arguments as parsed from the cli.
        :raises DbtProjectError: If the project is invalid or missing.
        :raises DbtProfileError: If the profile is invalid or missing.
        :raises DbtValidationError: If the cli variables are invalid.
        """
        project, profile = cls.collect_parts(args)

        return cls.from_parts(project=project, profile=profile, args=args)
>>>>>>> 3aeab737


def _is_config_used(path, fqns):
    if fqns:
        for fqn in fqns:
            if len(path) <= len(fqn) and fqn[: len(path)] == path:
                return True
    return False<|MERGE_RESOLUTION|>--- conflicted
+++ resolved
@@ -13,34 +13,24 @@
     Optional,
     Tuple,
     Type,
-<<<<<<< HEAD
-=======
-    Union,
->>>>>>> 3aeab737
 )
 
 from dbt import flags
 from dbt.adapters.factory import get_include_paths, get_relation_class_by_name
-<<<<<<< HEAD
 from dbt.config.project import load_raw_project
 from dbt.contracts.connection import AdapterRequiredConfig, Credentials, HasCredentials
-=======
-from dbt.config.profile import read_user_config
-from dbt.contracts.connection import AdapterRequiredConfig, Credentials
->>>>>>> 3aeab737
 from dbt.contracts.graph.manifest import ManifestMetadata
 from dbt.contracts.project import Configuration, UserConfig
 from dbt.contracts.relation import ComponentName
 from dbt.dataclass_schema import ValidationError
-<<<<<<< HEAD
 from dbt.events.functions import warn_or_error
 from dbt.events.types import UnusedResourceConfigPath
 from dbt.exceptions import (
-    ConfigContractBroken,
+    ConfigContractBrokenError,
     DbtProjectError,
-    NonUniquePackageName,
-    RuntimeException,
-    UninstalledPackagesFound,
+    NonUniquePackageNameError,
+    DbtRuntimeError,
+    UninstalledPackagesFoundError,
 )
 from dbt.helper_types import DictDefaultEmptyStr, FQNPath, PathSet
 from .profile import Profile
@@ -82,23 +72,6 @@
     # Save env_vars encountered in rendering for partial parsing
     profile.profile_env_vars = profile_renderer.ctx_obj.env_vars
     return profile
-=======
-from dbt.exceptions import (
-    ConfigContractBrokenError,
-    DbtProjectError,
-    NonUniquePackageNameError,
-    DbtRuntimeError,
-    UninstalledPackagesFoundError,
-)
-from dbt.events.functions import warn_or_error
-from dbt.events.types import UnusedResourceConfigPath
-from dbt.helper_types import DictDefaultEmptyStr, FQNPath, PathSet
-
-from .profile import Profile
-from .project import Project, PartialProject
-from .renderer import DbtProjectYamlRenderer, ProfileRenderer
-from .utils import parse_cli_vars
->>>>>>> 3aeab737
 
 
 def _project_quoting_dict(proj: Project, profile: Profile) -> Dict[ComponentName, bool]:
@@ -262,8 +235,7 @@
         try:
             Configuration.validate(self.serialize())
         except ValidationError as e:
-<<<<<<< HEAD
-            raise ConfigContractBroken(e) from e
+            raise ConfigContractBrokenError(e) from e
 
     @classmethod
     def collect_parts(cls: Type["RuntimeConfig"], args: Any) -> Tuple[Project, Profile]:
@@ -277,68 +249,6 @@
         )
         project = load_project(project_root, bool(flags.VERSION_CHECK), profile, cli_vars)
         return project, profile
-=======
-            raise ConfigContractBrokenError(e) from e
-
-    @classmethod
-    def _get_rendered_profile(
-        cls,
-        args: Any,
-        profile_renderer: ProfileRenderer,
-        profile_name: Optional[str],
-    ) -> Profile:
-
-        return Profile.render_from_args(args, profile_renderer, profile_name)
-
-    @classmethod
-    def collect_parts(cls: Type["RuntimeConfig"], args: Any) -> Tuple[Project, Profile]:
-
-        cli_vars: Dict[str, Any] = parse_cli_vars(getattr(args, "vars", "{}"))
-
-        profile = cls.collect_profile(args=args)
-        project_renderer = DbtProjectYamlRenderer(profile, cli_vars)
-        project = cls.collect_project(args=args, project_renderer=project_renderer)
-        assert type(project) is Project
-        return (project, profile)
-
-    @classmethod
-    def collect_profile(
-        cls: Type["RuntimeConfig"], args: Any, profile_name: Optional[str] = None
-    ) -> Profile:
-
-        cli_vars: Dict[str, Any] = parse_cli_vars(getattr(args, "vars", "{}"))
-        profile_renderer = ProfileRenderer(cli_vars)
-
-        # build the profile using the base renderer and the one fact we know
-        if profile_name is None:
-            # Note: only the named profile section is rendered here. The rest of the
-            # profile is ignored.
-            partial = cls.collect_project(args)
-            assert type(partial) is PartialProject
-            profile_name = partial.render_profile_name(profile_renderer)
-
-        profile = cls._get_rendered_profile(args, profile_renderer, profile_name)
-        # Save env_vars encountered in rendering for partial parsing
-        profile.profile_env_vars = profile_renderer.ctx_obj.env_vars
-        return profile
-
-    @classmethod
-    def collect_project(
-        cls: Type["RuntimeConfig"],
-        args: Any,
-        project_renderer: Optional[DbtProjectYamlRenderer] = None,
-    ) -> Union[Project, PartialProject]:
-
-        project_root = args.project_dir if args.project_dir else os.getcwd()
-        version_check = bool(flags.VERSION_CHECK)
-        partial = Project.partial_load(project_root, verify_version=version_check)
-        if project_renderer is None:
-            return partial
-        else:
-            project = partial.render(project_renderer)
-            project.project_env_vars = project_renderer.ctx_obj.env_vars
-            return project
->>>>>>> 3aeab737
 
     # Called in main.py, lib.py, task/base.py
     @classmethod
@@ -445,11 +355,7 @@
                 count_packages_specified = len(self.packages.packages)  # type: ignore
                 count_packages_installed = len(tuple(self._get_project_directories()))
                 if count_packages_specified > count_packages_installed:
-<<<<<<< HEAD
-                    raise UninstalledPackagesFound(
-=======
                     raise UninstalledPackagesFoundError(
->>>>>>> 3aeab737
                         count_packages_specified,
                         count_packages_installed,
                         self.packages_install_path,
@@ -457,11 +363,7 @@
                 project_paths = itertools.chain(internal_packages, self._get_project_directories())
             for project_name, project in self.load_projects(project_paths):
                 if project_name in all_projects:
-<<<<<<< HEAD
-                    raise NonUniquePackageName(project_name)
-=======
                     raise NonUniquePackageNameError(project_name)
->>>>>>> 3aeab737
                 all_projects[project_name] = project
             self.dependencies = all_projects
         return self.dependencies
@@ -531,191 +433,12 @@
         return Profile.__getattribute__(self, name)
 
 
-<<<<<<< HEAD
 UNUSED_RESOURCE_CONFIGURATION_PATH_MESSAGE = """\
 Configuration paths exist in your dbt_project.yml file which do not \
 apply to any resources.
 There are {} unused configuration paths:
 {}
 """
-=======
-# This class is used by the dbt deps and clean commands, because they don't
-# require a functioning profile.
-@dataclass
-class UnsetProfileConfig(RuntimeConfig):
-    """This class acts a lot _like_ a RuntimeConfig, except if your profile is
-    missing, any access to profile members results in an exception.
-    """
-
-    profile_name: str = field(repr=False)
-    target_name: str = field(repr=False)
-
-    def __post_init__(self):
-        # instead of futzing with InitVar overrides or rewriting __init__, just
-        # `del` the attrs we don't want  users touching.
-        del self.profile_name
-        del self.target_name
-        # don't call super().__post_init__(), as that calls validate(), and
-        # this object isn't very valid
-
-    def __getattribute__(self, name):
-        # Override __getattribute__ to check that the attribute isn't 'banned'.
-        if name in {"profile_name", "target_name"}:
-            raise DbtRuntimeError(f'Error: disallowed attribute "{name}" - no profile!')
-
-        # avoid every attribute access triggering infinite recursion
-        return RuntimeConfig.__getattribute__(self, name)
-
-    def to_target_dict(self):
-        # re-override the poisoned profile behavior
-        return DictDefaultEmptyStr({})
-
-    def to_project_config(self, with_packages=False):
-        """Return a dict representation of the config that could be written to
-        disk with `yaml.safe_dump` to get this configuration.
-
-        Overrides dbt.config.Project.to_project_config to omit undefined profile
-        attributes.
-
-        :param with_packages bool: If True, include the serialized packages
-            file in the root.
-        :returns dict: The serialized profile.
-        """
-        result = deepcopy(
-            {
-                "name": self.project_name,
-                "version": self.version,
-                "project-root": self.project_root,
-                "profile": "",
-                "model-paths": self.model_paths,
-                "macro-paths": self.macro_paths,
-                "seed-paths": self.seed_paths,
-                "test-paths": self.test_paths,
-                "analysis-paths": self.analysis_paths,
-                "docs-paths": self.docs_paths,
-                "asset-paths": self.asset_paths,
-                "target-path": self.target_path,
-                "snapshot-paths": self.snapshot_paths,
-                "clean-targets": self.clean_targets,
-                "log-path": self.log_path,
-                "quoting": self.quoting,
-                "models": self.models,
-                "on-run-start": self.on_run_start,
-                "on-run-end": self.on_run_end,
-                "dispatch": self.dispatch,
-                "seeds": self.seeds,
-                "snapshots": self.snapshots,
-                "sources": self.sources,
-                "tests": self.tests,
-                "metrics": self.metrics,
-                "exposures": self.exposures,
-                "vars": self.vars.to_dict(),
-                "require-dbt-version": [v.to_version_string() for v in self.dbt_version],
-                "config-version": self.config_version,
-            }
-        )
-        if self.query_comment:
-            result["query-comment"] = self.query_comment.to_dict(omit_none=True)
-
-        if with_packages:
-            result.update(self.packages.to_dict(omit_none=True))
-
-        return result
-
-    @classmethod
-    def from_parts(
-        cls,
-        project: Project,
-        profile: Profile,
-        args: Any,
-        dependencies: Optional[Mapping[str, "RuntimeConfig"]] = None,
-    ) -> "RuntimeConfig":
-        """Instantiate a RuntimeConfig from its components.
-
-        :param profile: Ignored.
-        :param project: A parsed dbt Project.
-        :param args: The parsed command-line arguments.
-        :returns RuntimeConfig: The new configuration.
-        """
-        cli_vars: Dict[str, Any] = parse_cli_vars(getattr(args, "vars", "{}"))
-
-        return cls(
-            project_name=project.project_name,
-            version=project.version,
-            project_root=project.project_root,
-            model_paths=project.model_paths,
-            macro_paths=project.macro_paths,
-            seed_paths=project.seed_paths,
-            test_paths=project.test_paths,
-            analysis_paths=project.analysis_paths,
-            docs_paths=project.docs_paths,
-            asset_paths=project.asset_paths,
-            target_path=project.target_path,
-            snapshot_paths=project.snapshot_paths,
-            clean_targets=project.clean_targets,
-            log_path=project.log_path,
-            packages_install_path=project.packages_install_path,
-            quoting=project.quoting,  # we never use this anyway.
-            models=project.models,
-            on_run_start=project.on_run_start,
-            on_run_end=project.on_run_end,
-            dispatch=project.dispatch,
-            seeds=project.seeds,
-            snapshots=project.snapshots,
-            dbt_version=project.dbt_version,
-            packages=project.packages,
-            manifest_selectors=project.manifest_selectors,
-            selectors=project.selectors,
-            query_comment=project.query_comment,
-            sources=project.sources,
-            tests=project.tests,
-            metrics=project.metrics,
-            exposures=project.exposures,
-            vars=project.vars,
-            config_version=project.config_version,
-            unrendered=project.unrendered,
-            project_env_vars=project.project_env_vars,
-            profile_env_vars=profile.profile_env_vars,
-            profile_name="",
-            target_name="",
-            user_config=UserConfig(),
-            threads=getattr(args, "threads", 1),
-            credentials=UnsetCredentials(),
-            args=args,
-            cli_vars=cli_vars,
-            dependencies=dependencies,
-        )
-
-    @classmethod
-    def _get_rendered_profile(
-        cls,
-        args: Any,
-        profile_renderer: ProfileRenderer,
-        profile_name: Optional[str],
-    ) -> Profile:
-
-        profile = UnsetProfile()
-        # The profile (for warehouse connection) is not needed, but we want
-        # to get the UserConfig, which is also in profiles.yml
-        user_config = read_user_config(flags.PROFILES_DIR)
-        profile.user_config = user_config
-        return profile
-
-    @classmethod
-    def from_args(cls: Type[RuntimeConfig], args: Any) -> "RuntimeConfig":
-        """Given arguments, read in dbt_project.yml from the current directory,
-        read in packages.yml if it exists, and use them to find the profile to
-        load.
-
-        :param args: The arguments as parsed from the cli.
-        :raises DbtProjectError: If the project is invalid or missing.
-        :raises DbtProfileError: If the profile is invalid or missing.
-        :raises DbtValidationError: If the cli variables are invalid.
-        """
-        project, profile = cls.collect_parts(args)
-
-        return cls.from_parts(project=project, profile=profile, args=args)
->>>>>>> 3aeab737
 
 
 def _is_config_used(path, fqns):
