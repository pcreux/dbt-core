{
  "type": "object",
  "required": [
    "metadata",
    "results",
    "elapsed_time"
  ],
  "properties": {
    "metadata": {
      "$ref": "#/definitions/FreshnessMetadata"
    },
    "results": {
      "type": "array",
      "items": {
        "oneOf": [
          {
            "$ref": "#/definitions/SourceFreshnessRuntimeError"
          },
          {
            "$ref": "#/definitions/SourceFreshnessOutput"
          }
        ]
      }
    },
    "elapsed_time": {
      "type": "number"
    }
  },
  "additionalProperties": false,
  "description": "FreshnessExecutionResultArtifact(metadata: dbt.contracts.results.FreshnessMetadata, results: Sequence[Union[dbt.contracts.results.SourceFreshnessRuntimeError, dbt.contracts.results.SourceFreshnessOutput]], elapsed_time: float)",
  "definitions": {
    "FreshnessMetadata": {
      "type": "object",
      "required": [],
      "properties": {
        "dbt_schema_version": {
          "type": "string",
          "default": "https://schemas.getdbt.com/dbt/sources/v3.json"
        },
        "dbt_version": {
          "type": "string",
          "default": "1.5.0a1"
        },
        "generated_at": {
          "type": "string",
          "format": "date-time",
<<<<<<< HEAD
          "default": "2023-01-23T21:56:17.787436Z"
=======
          "default": "2023-02-18T14:20:00.362449Z"
>>>>>>> 0ef9931d
        },
        "invocation_id": {
          "oneOf": [
            {
              "type": "string"
            },
            {
              "type": "null"
            }
          ],
<<<<<<< HEAD
          "default": "10c9c26b-6682-4d46-84d2-12f641a070e5"
=======
          "default": "b1e277bf-2a2c-4d49-9d37-8d1a72cf26c7"
>>>>>>> 0ef9931d
        },
        "env": {
          "type": "object",
          "additionalProperties": {
            "type": "string"
          },
          "default": {}
        }
      },
      "additionalProperties": false,
      "description": "FreshnessMetadata(dbt_schema_version: str = <factory>, dbt_version: str = '1.5.0a1', generated_at: datetime.datetime = <factory>, invocation_id: Optional[str] = <factory>, env: Dict[str, str] = <factory>)"
    },
    "SourceFreshnessRuntimeError": {
      "type": "object",
      "required": [
        "unique_id",
        "status"
      ],
      "properties": {
        "unique_id": {
          "type": "string"
        },
        "error": {
          "oneOf": [
            {
              "type": "string"
            },
            {
              "type": "integer"
            },
            {
              "type": "null"
            }
          ]
        },
        "status": {
          "type": "string",
          "enum": [
            "runtime error"
          ]
        }
      },
      "additionalProperties": false,
      "description": "SourceFreshnessRuntimeError(unique_id: str, error: Union[str, int, NoneType], status: dbt.contracts.results.FreshnessErrorEnum)"
    },
    "SourceFreshnessOutput": {
      "type": "object",
      "required": [
        "unique_id",
        "max_loaded_at",
        "snapshotted_at",
        "max_loaded_at_time_ago_in_s",
        "status",
        "criteria",
        "adapter_response",
        "timing",
        "thread_id",
        "execution_time"
      ],
      "properties": {
        "unique_id": {
          "type": "string"
        },
        "max_loaded_at": {
          "type": "string",
          "format": "date-time"
        },
        "snapshotted_at": {
          "type": "string",
          "format": "date-time"
        },
        "max_loaded_at_time_ago_in_s": {
          "type": "number"
        },
        "status": {
          "type": "string",
          "enum": [
            "pass",
            "warn",
            "error",
            "runtime error"
          ]
        },
        "criteria": {
          "$ref": "#/definitions/FreshnessThreshold"
        },
        "adapter_response": {
          "type": "object"
        },
        "timing": {
          "type": "array",
          "items": {
            "$ref": "#/definitions/TimingInfo"
          }
        },
        "thread_id": {
          "type": "string"
        },
        "execution_time": {
          "type": "number"
        }
      },
      "additionalProperties": false,
      "description": "SourceFreshnessOutput(unique_id: str, max_loaded_at: datetime.datetime, snapshotted_at: datetime.datetime, max_loaded_at_time_ago_in_s: float, status: dbt.contracts.results.FreshnessStatus, criteria: dbt.contracts.graph.unparsed.FreshnessThreshold, adapter_response: Dict[str, Any], timing: List[dbt.contracts.results.TimingInfo], thread_id: str, execution_time: float)"
    },
    "FreshnessThreshold": {
      "type": "object",
      "required": [],
      "properties": {
        "warn_after": {
          "oneOf": [
            {
              "$ref": "#/definitions/Time"
            },
            {
              "type": "null"
            }
          ],
          "default": {
            "count": null,
            "period": null
          }
        },
        "error_after": {
          "oneOf": [
            {
              "$ref": "#/definitions/Time"
            },
            {
              "type": "null"
            }
          ],
          "default": {
            "count": null,
            "period": null
          }
        },
        "filter": {
          "oneOf": [
            {
              "type": "string"
            },
            {
              "type": "null"
            }
          ]
        }
      },
      "additionalProperties": false,
      "description": "FreshnessThreshold(warn_after: Optional[dbt.contracts.graph.unparsed.Time] = <factory>, error_after: Optional[dbt.contracts.graph.unparsed.Time] = <factory>, filter: Optional[str] = None)"
    },
    "Time": {
      "type": "object",
      "required": [],
      "properties": {
        "count": {
          "oneOf": [
            {
              "type": "integer"
            },
            {
              "type": "null"
            }
          ]
        },
        "period": {
          "oneOf": [
            {
              "type": "string",
              "enum": [
                "minute",
                "hour",
                "day"
              ]
            },
            {
              "type": "null"
            }
          ]
        }
      },
      "additionalProperties": false,
      "description": "Time(count: Optional[int] = None, period: Optional[dbt.contracts.graph.unparsed.TimePeriod] = None)"
    },
    "TimingInfo": {
      "type": "object",
      "required": [
        "name"
      ],
      "properties": {
        "name": {
          "type": "string"
        },
        "started_at": {
          "oneOf": [
            {
              "type": "string",
              "format": "date-time"
            },
            {
              "type": "null"
            }
          ]
        },
        "completed_at": {
          "oneOf": [
            {
              "type": "string",
              "format": "date-time"
            },
            {
              "type": "null"
            }
          ]
        }
      },
      "additionalProperties": false,
      "description": "TimingInfo(name: str, started_at: Optional[datetime.datetime] = None, completed_at: Optional[datetime.datetime] = None)"
    }
  },
  "$schema": "http://json-schema.org/draft-07/schema#",
  "$id": "https://schemas.getdbt.com/dbt/sources/v3.json"
}<|MERGE_RESOLUTION|>--- conflicted
+++ resolved
@@ -44,11 +44,7 @@
         "generated_at": {
           "type": "string",
           "format": "date-time",
-<<<<<<< HEAD
-          "default": "2023-01-23T21:56:17.787436Z"
-=======
           "default": "2023-02-18T14:20:00.362449Z"
->>>>>>> 0ef9931d
         },
         "invocation_id": {
           "oneOf": [
@@ -59,11 +55,7 @@
               "type": "null"
             }
           ],
-<<<<<<< HEAD
-          "default": "10c9c26b-6682-4d46-84d2-12f641a070e5"
-=======
           "default": "b1e277bf-2a2c-4d49-9d37-8d1a72cf26c7"
->>>>>>> 0ef9931d
         },
         "env": {
           "type": "object",
